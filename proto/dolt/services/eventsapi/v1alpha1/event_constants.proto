--- conflicted
+++ resolved
@@ -92,11 +92,8 @@
     STASH_POP = 60;
     SHOW = 61;
     PROFILE = 62;
-<<<<<<< HEAD
-    SQL_SERVER_HEARTBEAT = 63;
-=======
     REFLOG = 63;
->>>>>>> bbe8c321
+    SQL_SERVER_HEARTBEAT = 64;
 }
 
 enum MetricID {
