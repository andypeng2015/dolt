--- conflicted
+++ resolved
@@ -446,20 +446,16 @@
 // ConnectionString returns a Data Source Name (DSN) to be used by go clients for connecting to a running server.
 // If unix socket file path is defined in ServerConfig, then `unix` DSN will be returned.
 func ConnectionString(config ServerConfig, database string) string {
-<<<<<<< HEAD
 	user := config.User()
 	if user == "" {
 		user = "root"
 	}
-	str := fmt.Sprintf("%v:%v@tcp(%v:%v)/%v", user, config.Password(), config.Host(), config.Port(), database)
-=======
 	var dsn string
 	if config.Socket() != "" {
-		dsn = fmt.Sprintf("%v:%v@unix(%v)/%v", config.User(), config.Password(), config.Socket(), database)
+		dsn = fmt.Sprintf("%v:%v@unix(%v)/%v", user, config.Password(), config.Socket(), database)
 	} else {
-		dsn = fmt.Sprintf("%v:%v@tcp(%v:%v)/%v", config.User(), config.Password(), config.Host(), config.Port(), database)
-	}
->>>>>>> 40c44c86
+		dsn = fmt.Sprintf("%v:%v@tcp(%v:%v)/%v", user, config.Password(), config.Host(), config.Port(), database)
+	}
 	if config.AllowCleartextPasswords() {
 		dsn += "?allowCleartextPasswords=1"
 	}
