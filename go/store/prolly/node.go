--- conflicted
+++ resolved
@@ -37,14 +37,8 @@
 
 type Node struct {
 	keys, values val.SlicedBuffer
-<<<<<<< HEAD
-	count, level int
-
-	buf serial.TupleMap
-=======
 	buf          serial.TupleMap
 	count        uint16
->>>>>>> f2d6cee3
 }
 
 func mapNodeFromBytes(bb []byte) Node {
@@ -70,12 +64,7 @@
 	return Node{
 		keys:   keys,
 		values: values,
-<<<<<<< HEAD
-		count:  count,
-		level:  int(buf.TreeLevel()),
-=======
 		count:  uint16(count),
->>>>>>> f2d6cee3
 		buf:    buf,
 	}
 }
@@ -98,19 +87,9 @@
 }
 
 func (nd Node) getRef(i int) hash.Hash {
-<<<<<<< HEAD
-	start, stop := i*refSize, (i+1)*refSize
-	h := nd.buf.RefArrayBytes()[start:stop]
-	return hash.New(h)
-}
-
-func (nd Node) nodeCount() int {
-	return nd.count
-=======
 	refs := nd.buf.RefArrayBytes()
 	start, stop := i*refSize, (i+1)*refSize
 	return hash.New(refs[start:stop])
->>>>>>> f2d6cee3
 }
 
 func (nd Node) treeCount() int {
@@ -119,7 +98,7 @@
 
 func (nd Node) getSubtreeCounts() subtreeCounts {
 	buf := nd.buf.RefCardinalitiesBytes()
-	return readSubtreeCounts(nd.count, buf)
+	return readSubtreeCounts(int(nd.count), buf)
 }
 
 func (nd Node) level() int {
@@ -138,62 +117,6 @@
 	return nd.buf.Table().Bytes
 }
 
-<<<<<<< HEAD
-=======
-func getMapBuilder(pool pool.BuffPool, sz int) *fb.Builder {
-	// todo(andy): initialize builder buffer from pool
-	return fb.NewBuilder(sz)
-}
-
-// measureNodeSize returns the exact size of the tuple vectors for keys and values,
-// and an estimate of the overall size of the final flatbuffer.
-func measureNodeSize(keys, values []nodeItem) (keySz, valSz, bufSz int) {
-	for i := range keys {
-		keySz += len(keys[i])
-		valSz += len(values[i])
-	}
-
-	// constraints enforced upstream
-	if keySz > int(maxVectorOffset) {
-		panic(fmt.Sprintf("key vector exceeds size limit ( %d > %d )", keySz, maxVectorOffset))
-	}
-	if valSz > int(maxVectorOffset) {
-		panic(fmt.Sprintf("value vector exceeds size limit ( %d > %d )", valSz, maxVectorOffset))
-	}
-
-	bufSz += keySz + valSz               // tuples
-	bufSz += len(keys)*2 + len(values)*2 // offsets
-	bufSz += 8 + 1 + 1 + 1               // metadata
-	bufSz += 72                          // vtable (approx)
-
-	return
-}
-
-func writeItemBytes(b *fb.Builder, items []nodeItem, sumSz int) fb.UOffsetT {
-	b.Prep(fb.SizeUOffsetT, sumSz)
-
-	stop := int(b.Head())
-	start := stop - sumSz
-	for _, item := range items {
-		copy(b.Bytes[start:stop], item)
-		start += len(item)
-	}
-
-	start = stop - sumSz
-	return b.CreateByteVector(b.Bytes[start:stop])
-}
-
-func writeItemOffsets(b *fb.Builder, items []nodeItem, sz int) (cnt int) {
-	off := sz
-	for i := len(items) - 1; i > 0; i-- { // omit first offset
-		off -= len(items[i])
-		b.PrependUint16(uint16(off))
-		cnt++
-	}
-	return
-}
-
->>>>>>> f2d6cee3
 func getKeyOffsetsVector(buf serial.TupleMap) []byte {
 	sz := buf.KeyOffsetsLength() * 2
 	tab := buf.Table()
