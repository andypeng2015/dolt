// Copyright 2022 Dolthub, Inc.
//
// Licensed under the Apache License, Version 2.0 (the "License");
// you may not use this file except in compliance with the License.
// You may obtain a copy of the License at
//
//     http://www.apache.org/licenses/LICENSE-2.0
//
// Unless required by applicable law or agreed to in writing, software
// distributed under the License is distributed on an "AS IS" BASIS,
// WITHOUT WARRANTIES OR CONDITIONS OF ANY KIND, either express or implied.
// See the License for the specific language governing permissions and
// limitations under the License.

package migrate

import (
	"context"
	"fmt"
	"io"
	"runtime"
	"strings"
	"time"
	"unicode"

	"github.com/dolthub/go-mysql-server/sql"
	"github.com/dolthub/vitess/go/vt/proto/query"
	"golang.org/x/sync/errgroup"

	"github.com/dolthub/dolt/go/libraries/doltcore/doltdb"
	"github.com/dolthub/dolt/go/libraries/doltcore/schema"
	"github.com/dolthub/dolt/go/libraries/doltcore/sqle"
	"github.com/dolthub/dolt/go/store/types"
)

func validateBranchMapping(ctx context.Context, old, new *doltdb.DoltDB) error {
	branches, err := old.GetBranches(ctx)
	if err != nil {
		return err
	}

	var ok bool
	for _, bref := range branches {
		ok, err = new.HasBranch(ctx, bref.GetPath())
		if err != nil {
			return err
		}
		if !ok {
			return fmt.Errorf("failed to map branch %s", bref.GetPath())
		}
	}
	return nil
}

func validateRootValue(ctx context.Context, old, new *doltdb.RootValue) error {
	names, err := old.GetTableNames(ctx)
	if err != nil {
		return err
	}
	for _, name := range names {
		o, ok, err := old.GetTable(ctx, name)
		if err != nil {
			return err
		}
		if !ok {
			h, _ := old.HashOf()
			return fmt.Errorf("expected to find table %s in root value (%s)", name, h.String())
		}

		n, ok, err := new.GetTable(ctx, name)
		if err != nil {
			return err
		}
		if !ok {
			h, _ := new.HashOf()
			return fmt.Errorf("expected to find table %s in root value (%s)", name, h.String())
		}

		if err = validateTableData(ctx, name, o, n); err != nil {
			return err
		}
	}
	return nil
}

func validateTableData(ctx context.Context, name string, old, new *doltdb.Table) error {
	parts, err := partitionTable(ctx, old)
	if err != nil {
		return err
	} else if len(parts) == 0 {
		return nil
	}

	eg, ctx := errgroup.WithContext(ctx)
	for i := range parts {
		start, end := parts[i][0], parts[i][1]
		eg.Go(func() error {
			return validateTableDataPartition(ctx, name, old, new, start, end)
		})
	}

	return eg.Wait()
}

func validateTableDataPartition(ctx context.Context, name string, old, new *doltdb.Table, start, end uint64) error {
	sctx := sql.NewContext(ctx)
	oldSch, oldIter, err := sqle.DoltTablePartitionToRowIter(sctx, name, old, start, end)
	if err != nil {
		return err
	}
	newSch, newIter, err := sqle.DoltTablePartitionToRowIter(sctx, name, new, start, end)
	if err != nil {
		return err
	}
	if !doltdb.HasDoltPrefix(name) && !oldSch.Equals(newSch) {
		return fmt.Errorf("differing schemas for table %s", name)
	}

	var o, n sql.Row
	for {
		o, err = oldIter.Next(sctx)
		if err == io.EOF {
			break
		} else if err != nil {
			return err
		}

		n, err = newIter.Next(sctx)
		if err != nil {
			return err
		}

		ok, err := equalRows(o, n, newSch)
		if err != nil {
			return err
		} else if !ok {
			return fmt.Errorf("differing rows for table %s (%s != %s)",
				name, sql.FormatRow(o), sql.FormatRow(n))
		}
	}

	// validated that newIter is also exhausted
	_, err = newIter.Next(sctx)
	if err != io.EOF {
		return fmt.Errorf("differing number of rows for table %s", name)
	}
	return nil
}

func equalRows(old, new sql.Row, sch sql.Schema) (bool, error) {
	if len(new) != len(new) || len(new) != len(sch) {
		return false, nil
	}

	var err error
	var cmp int
	for i := range new {

		// special case string comparisons
		if s, ok := old[i].(string); ok {
			old[i] = strings.TrimRightFunc(s, unicode.IsSpace)
		}
		if s, ok := new[i].(string); ok {
			new[i] = strings.TrimRightFunc(s, unicode.IsSpace)
		}

		// special case time comparison to account
		// for precision changes between formats
		if _, ok := old[i].(time.Time); ok {
			if old[i], err = sql.Int64.Convert(old[i]); err != nil {
				return false, err
			}
			if new[i], err = sql.Int64.Convert(new[i]); err != nil {
				return false, err
			}
			cmp, err = sql.Int64.Compare(old[i], new[i])
		} else {
			cmp, err = sch[i].Type.Compare(old[i], new[i])
		}
		if err != nil {
			return false, err
		} else if cmp != 0 {
			return false, nil
		}
	}

	return true, nil
}

func validateSchema(existing schema.Schema) error {
	for _, c := range existing.GetAllCols().GetColumns() {
		qt := c.TypeInfo.ToSqlType().Type()
		err := assertNomsKind(c.Kind, nomsKindsFromQueryTypes(qt)...)
		if err != nil {
			return err
		}
	}
	return nil
}

func nomsKindsFromQueryTypes(qt query.Type) []types.NomsKind {
	switch qt {
	case query.Type_UINT8, query.Type_UINT16, query.Type_UINT24,
		query.Type_UINT32, query.Type_UINT64:
		return []types.NomsKind{types.UintKind}

	case query.Type_INT8, query.Type_INT16, query.Type_INT24,
		query.Type_INT32, query.Type_INT64:
		return []types.NomsKind{types.IntKind}

	case query.Type_YEAR, query.Type_TIME:
		return []types.NomsKind{types.IntKind}

	case query.Type_FLOAT32, query.Type_FLOAT64:
		return []types.NomsKind{types.FloatKind}

	case query.Type_TIMESTAMP, query.Type_DATE, query.Type_DATETIME:
		return []types.NomsKind{types.TimestampKind}

	case query.Type_DECIMAL:
		return []types.NomsKind{types.DecimalKind}

	case query.Type_TEXT, query.Type_BLOB:
		return []types.NomsKind{
			types.BlobKind,
			types.StringKind,
		}

	case query.Type_VARCHAR, query.Type_CHAR:
		return []types.NomsKind{types.StringKind}

	case query.Type_VARBINARY, query.Type_BINARY:
		return []types.NomsKind{types.InlineBlobKind}

	case query.Type_BIT, query.Type_ENUM, query.Type_SET:
		return []types.NomsKind{types.UintKind}

	case query.Type_GEOMETRY:
		return []types.NomsKind{
			types.GeometryKind,
			types.PointKind,
			types.LineStringKind,
			types.PolygonKind,
		}

	case query.Type_JSON:
		return []types.NomsKind{types.JSONKind}

	default:
		panic(fmt.Sprintf("unexpect query.Type %s", qt.String()))
	}
}

func assertNomsKind(kind types.NomsKind, candidates ...types.NomsKind) error {
	for _, c := range candidates {
		if kind == c {
			return nil
		}
	}

	cs := make([]string, len(candidates))
	for i, c := range candidates {
		cs[i] = types.KindToString[c]
	}
	return fmt.Errorf("expected NomsKind to be one of (%s), got NomsKind (%s)",
		strings.Join(cs, ", "), types.KindToString[kind])
}

func partitionTable(ctx context.Context, tbl *doltdb.Table) ([][2]uint64, error) {
	idx, err := tbl.GetRowData(ctx)
	if err != nil {
		return nil, err
	}

	c, err := idx.Count()
	if err != nil {
		return nil, err
	}
	if c == 0 {
		return nil, nil
	}
	n := runtime.NumCPU() * 2
	sz := int(idx.Count()) / n

<<<<<<< HEAD
	n := (c + fixedSize - 1) / fixedSize
	parts := make([][2]uint64, n)

	parts[0][0] = 0
	parts[n-1][1], err = idx.Count()
	if err != nil {
		return nil, err
	}
=======
	parts := make([][2]uint64, n)

	parts[0][0] = 0
	parts[n-1][1] = idx.Count()

>>>>>>> c32cc936
	for i := 1; i < len(parts); i++ {
		parts[i-1][1] = uint64(i * sz)
		parts[i][0] = uint64(i * sz)
	}

	return parts, nil
}

func assertTrue(b bool) {
	if !b {
		panic("expected true")
	}
}<|MERGE_RESOLUTION|>--- conflicted
+++ resolved
@@ -280,10 +280,12 @@
 		return nil, nil
 	}
 	n := runtime.NumCPU() * 2
-	sz := int(idx.Count()) / n
-
-<<<<<<< HEAD
-	n := (c + fixedSize - 1) / fixedSize
+	szc, err := idx.Count()
+	if err != nil {
+		return nil, err
+	}
+	sz := int(szc) / n
+
 	parts := make([][2]uint64, n)
 
 	parts[0][0] = 0
@@ -291,13 +293,7 @@
 	if err != nil {
 		return nil, err
 	}
-=======
-	parts := make([][2]uint64, n)
-
-	parts[0][0] = 0
-	parts[n-1][1] = idx.Count()
-
->>>>>>> c32cc936
+
 	for i := 1; i < len(parts); i++ {
 		parts[i-1][1] = uint64(i * sz)
 		parts[i][0] = uint64(i * sz)
