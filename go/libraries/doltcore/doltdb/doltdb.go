// Copyright 2019 Dolthub, Inc.
//
// Licensed under the Apache License, Version 2.0 (the "License");
// you may not use this file except in compliance with the License.
// You may obtain a copy of the License at
//
//     http://www.apache.org/licenses/LICENSE-2.0
//
// Unless required by applicable law or agreed to in writing, software
// distributed under the License is distributed on an "AS IS" BASIS,
// WITHOUT WARRANTIES OR CONDITIONS OF ANY KIND, either express or implied.
// See the License for the specific language governing permissions and
// limitations under the License.

package doltdb

import (
	"context"
	"errors"
	"fmt"
	"io"
	"os"
	"path/filepath"
	"strings"
	"time"

	"github.com/dolthub/go-mysql-server/sql"
	"github.com/sirupsen/logrus"

	"github.com/dolthub/dolt/go/libraries/doltcore/dbfactory"
	"github.com/dolthub/dolt/go/libraries/doltcore/ref"
	"github.com/dolthub/dolt/go/libraries/utils/earl"
	"github.com/dolthub/dolt/go/libraries/utils/filesys"
	"github.com/dolthub/dolt/go/store/chunks"
	"github.com/dolthub/dolt/go/store/datas"
	"github.com/dolthub/dolt/go/store/datas/pull"
	"github.com/dolthub/dolt/go/store/hash"
	"github.com/dolthub/dolt/go/store/nbs"
	"github.com/dolthub/dolt/go/store/prolly"
	"github.com/dolthub/dolt/go/store/prolly/tree"
	"github.com/dolthub/dolt/go/store/types"
	"github.com/dolthub/dolt/go/store/types/edits"
)

func init() {
	types.CreateEditAccForMapEdits = edits.NewAsyncSortedEditsWithDefaults
}

// WORKING and STAGED identifiers refer to the working and staged roots in special circumstances where
// we expect to resolve a commit spec, but need working or staged
const (
	Working = "WORKING"
	Staged  = "STAGED"
)

const (
	CreationBranch = "create"

	defaultChunksPerTF = 256 * 1024
)

var ErrMissingDoltDataDir = errors.New("missing dolt data directory")

// LocalDirDoltDB stores the db in the current directory
var LocalDirDoltDB = "file://./" + dbfactory.DoltDataDir
var LocalDirStatsDB = "file://./" + dbfactory.DoltStatsDir

// InMemDoltDB stores the DoltDB db in memory and is primarily used for testing
var InMemDoltDB = "mem://"

var ErrNoRootValAtHash = errors.New("there is no dolt root value at that hash")
var ErrCannotDeleteLastBranch = errors.New("cannot delete the last branch")

// DoltDB wraps access to the underlying noms database and hides some of the details of the underlying storage.
type DoltDB struct {
<<<<<<< HEAD
	db           hooksDatabase
	vrw          types.ValueReadWriter
	ns           tree.NodeStore
=======
	db  hooksDatabase
	vrw types.ValueReadWriter
	ns  tree.NodeStore

	// databaseName holds the name of the database for this DoltDB instance. Note that this name may not be
	// populated for all DoltDB instances. For filesystem based databases, the database name is determined
	// by looking through the filepath in reverse, finding the first .dolt directory, and then taking the
	// parent directory as the database name. For non-filesystem based databases, the database name will not
	// currently be populated.
>>>>>>> cd2209b8
	databaseName string
}

// DoltDBFromCS creates a DoltDB from a noms chunks.ChunkStore
func DoltDBFromCS(cs chunks.ChunkStore) *DoltDB {
	vrw := types.NewValueStore(cs)
	ns := tree.NewNodeStore(cs)
	db := datas.NewTypesDatabase(vrw, ns)

	return &DoltDB{db: hooksDatabase{Database: db}, vrw: vrw, ns: ns}
}

// HackDatasDatabaseFromDoltDB unwraps a DoltDB to a datas.Database.
// Deprecated: only for use in dolt migrate.
func HackDatasDatabaseFromDoltDB(ddb *DoltDB) datas.Database {
	return ddb.db
}

// LoadDoltDB will acquire a reference to the underlying noms db.  If the Location is InMemDoltDB then a reference
// to a newly created in memory database will be used. If the location is LocalDirDoltDB, the directory must exist or
// this returns nil.
func LoadDoltDB(ctx context.Context, nbf *types.NomsBinFormat, urlStr string, fs filesys.Filesys) (*DoltDB, error) {
	return LoadDoltDBWithParams(ctx, nbf, urlStr, fs, nil)
}

func LoadDoltDBWithParams(ctx context.Context, nbf *types.NomsBinFormat, urlStr string, fs filesys.Filesys, params map[string]interface{}) (*DoltDB, error) {
	if urlStr == LocalDirDoltDB {
		exists, isDir := fs.Exists(dbfactory.DoltDataDir)
		if !exists {
			return nil, ErrMissingDoltDataDir
		} else if !isDir {
			return nil, errors.New("file exists where the dolt data directory should be")
		}

		absPath, err := fs.Abs(dbfactory.DoltDataDir)
		if err != nil {
			return nil, err
		}

		urlStr = earl.FileUrlFromPath(filepath.ToSlash(absPath), os.PathSeparator)

		if params == nil {
			params = make(map[string]any)
		}
		params[dbfactory.ChunkJournalParam] = struct{}{}
	}

<<<<<<< HEAD
	// Pull the database name out of the URL string
=======
	// Pull the database name out of the URL string. For filesystem-based databases (e.g. in-memory or disk-based
	// filesystem implementations), we can determine the database name by looking at the filesystem path. This
	// won't work for other storage schemes though.
>>>>>>> cd2209b8
	name := findParentDirectory(urlStr, ".dolt")

	db, vrw, ns, err := dbfactory.CreateDB(ctx, nbf, urlStr, params)
	if err != nil {
		return nil, err
	}
	return &DoltDB{db: hooksDatabase{Database: db}, vrw: vrw, ns: ns, databaseName: name}, nil
}

// NomsRoot returns the hash of the noms dataset map
func (ddb *DoltDB) NomsRoot(ctx context.Context) (hash.Hash, error) {
	return datas.ChunkStoreFromDatabase(ddb.db).Root(ctx)
}

func (ddb *DoltDB) AccessMode() chunks.ExclusiveAccessMode {
	return datas.ChunkStoreFromDatabase(ddb.db).AccessMode()
}

// CommitRoot executes a chunkStore commit, atomically swapping the root hash of the database manifest
func (ddb *DoltDB) CommitRoot(ctx context.Context, current, last hash.Hash) (bool, error) {
	return datas.ChunkStoreFromDatabase(ddb.db).Commit(ctx, current, last)
}

func (ddb *DoltDB) Has(ctx context.Context, h hash.Hash) (bool, error) {
	return datas.ChunkStoreFromDatabase(ddb.db).Has(ctx, h)
}

func (ddb *DoltDB) CSMetricsSummary() string {
	return datas.GetCSStatSummaryForDB(ddb.db)
}

// WriteEmptyRepo will create initialize the given db with a master branch which points to a commit which has valid
// metadata for the creation commit, and an empty RootValue.
func (ddb *DoltDB) WriteEmptyRepo(ctx context.Context, initBranch, name, email string) error {
	return ddb.WriteEmptyRepoWithCommitMetaGenerator(ctx, initBranch, datas.MakeCommitMetaGenerator(name, email, datas.CommitterDate()))
}

func (ddb *DoltDB) WriteEmptyRepoWithCommitMetaGenerator(ctx context.Context, initBranch string, commitMeta datas.CommitMetaGenerator) error {
	return ddb.WriteEmptyRepoWithCommitMetaGeneratorAndDefaultBranch(ctx, commitMeta, ref.NewBranchRef(initBranch))
}

func (ddb *DoltDB) WriteEmptyRepoWithCommitTimeAndDefaultBranch(
	ctx context.Context,
	name, email string,
	t time.Time,
	init ref.BranchRef,
) error {
	return ddb.WriteEmptyRepoWithCommitMetaGeneratorAndDefaultBranch(ctx, datas.MakeCommitMetaGenerator(name, email, t), init)
}

func (ddb *DoltDB) WriteEmptyRepoWithCommitMetaGeneratorAndDefaultBranch(
	ctx context.Context,
	commitMetaGenerator datas.CommitMetaGenerator,
	init ref.BranchRef,
) error {
	ds, err := ddb.db.GetDataset(ctx, CreationBranch)

	if err != nil {
		return err
	}

	if ds.HasHead() {
		return errors.New("database already exists")
	}

	rv, err := EmptyRootValue(ctx, ddb.vrw, ddb.ns)

	if err != nil {
		return err
	}

	rv, _, err = ddb.WriteRootValue(ctx, rv)

	if err != nil {
		return err
	}

	var firstCommit *datas.Commit
	for {
		cm, err := commitMetaGenerator.Next()
		if err != nil {
			return err
		}

		commitOpts := datas.CommitOptions{Meta: cm}

		cb := ref.NewInternalRef(CreationBranch)
		ds, err = ddb.db.GetDataset(ctx, cb.String())
		if err != nil {
			return err
		}

		firstCommit, err = ddb.db.BuildNewCommit(ctx, ds, rv.NomsValue(), commitOpts)
		if err != nil {
			return err
		}

		if commitMetaGenerator.IsGoodCommit(firstCommit) {
			break
		}
	}

	firstCommitDs, err := ddb.db.WriteCommit(ctx, ds, firstCommit)

	if err != nil {
		return err
	}

	ds, err = ddb.db.GetDataset(ctx, init.String())

	if err != nil {
		return err
	}

	headAddr, ok := firstCommitDs.MaybeHeadAddr()
	if !ok {
		return errors.New("commit without head")
	}

	_, err = ddb.db.SetHead(ctx, ds, headAddr, "")
	return err
}

func (ddb *DoltDB) Close() error {
	return ddb.db.Close()
}

// GetHashForRefStr resolves a ref string (such as a branch name or tag) and resolves it to a hash.Hash.
func (ddb *DoltDB) GetHashForRefStr(ctx context.Context, ref string) (*hash.Hash, error) {
	if err := datas.ValidateDatasetId(ref); err != nil {
		return nil, fmt.Errorf("invalid ref format: %s", ref)
	}

	ds, err := ddb.db.GetDataset(ctx, ref)

	if err != nil {
		return nil, err
	}

	return hashOfCommit(ds, ref)
}

func (ddb *DoltDB) GetHashForRefStrByNomsRoot(ctx context.Context, ref string, nomsRoot hash.Hash) (*hash.Hash, error) {
	if err := datas.ValidateDatasetId(ref); err != nil {
		return nil, fmt.Errorf("invalid ref format: %s", ref)
	}

	ds, err := ddb.db.GetDatasetByRootHash(ctx, ref, nomsRoot)
	if err != nil {
		return nil, err
	}

	return hashOfCommit(ds, ref)
}

// hashOfCommit returns the hash of the commit at the head of the dataset provided
func hashOfCommit(ds datas.Dataset, ref string) (*hash.Hash, error) {
	if !ds.HasHead() {
		return nil, ErrBranchNotFound
	}

	if ds.IsTag() {
		_, commitHash, err := ds.HeadTag()
		if err != nil {
			return nil, err
		}
		return &commitHash, nil
	} else {
		commitHash, ok := ds.MaybeHeadAddr()
		if !ok {
			return nil, fmt.Errorf("Unable to load head for %s", ref)
		}
		return &commitHash, nil
	}
}

func getCommitValForRefStr(ctx context.Context, ddb *DoltDB, ref string) (*datas.Commit, error) {
	commitHash, err := ddb.GetHashForRefStr(ctx, ref)

	if err != nil {
		return nil, err
	}

	return datas.LoadCommitAddr(ctx, ddb.vrw, *commitHash)
}

func getCommitValForRefStrByNomsRoot(ctx context.Context, ddb *DoltDB, ref string, nomsRoot hash.Hash) (*datas.Commit, error) {
	commitHash, err := ddb.GetHashForRefStrByNomsRoot(ctx, ref, nomsRoot)

	if err != nil {
		return nil, err
	}

	return datas.LoadCommitAddr(ctx, ddb.vrw, *commitHash)
}

// findParentDirectory searches the components of the specified |path| looking for a directory
// named |targetDir| and returns the name of the parent directory for |targetDir|. The search
// starts from the deepest component of |path|, so if |path| contains |targetDir| multiple times,
// the parent directory of the last occurrence in |path| is returned.
func findParentDirectory(path string, targetDir string) string {
	base := filepath.Base(path)
	dir := filepath.Dir(path)

	if base == "." || dir == "." {
		return ""
	}

	switch base {
	case "":
		return base

	case targetDir:
		return filepath.Base(dir)

	default:
		return findParentDirectory(dir, targetDir)
	}
}

// Roots is a convenience struct to package up the three roots that most library functions will need to inspect and
// modify the working set. This struct is designed to be passed by value always: functions should take a Roots as a
// param and return a modified one.
//
// It contains three root values:
// Head: The root of the head of the current working branch
// Working: The root of the current working set
// Staged: The root of the staged value
//
// See doltEnvironment.Roots(context.Context)
type Roots struct {
	Head    RootValue
	Working RootValue
	Staged  RootValue
}

func (ddb *DoltDB) getHashFromCommitSpec(ctx context.Context, cs *CommitSpec, cwb ref.DoltRef, nomsRoot hash.Hash) (*hash.Hash, error) {
	switch cs.csType {
	case hashCommitSpec:
		parsedHash, ok := hash.MaybeParse(cs.baseSpec)
		if !ok {
			return nil, errors.New("invalid hash: " + cs.baseSpec)
		}
		return &parsedHash, nil
	case refCommitSpec:
		// For a ref in a CommitSpec, we have the following behavior.
		// If it starts with `refs/`, we look for an exact match before
		// we try any suffix matches. After that, we try a match on the
		// user supplied input, with the following four prefixes, in
		// order: `refs/`, `refs/heads/`, `refs/tags/`, `refs/remotes/`.
		candidates := []string{
			"refs/" + cs.baseSpec,
			"refs/heads/" + cs.baseSpec,
			"refs/tags/" + cs.baseSpec,
			"refs/remotes/" + cs.baseSpec,
		}
		if strings.HasPrefix(cs.baseSpec, "refs/") {
			candidates = []string{
				cs.baseSpec,
				"refs/" + cs.baseSpec,
				"refs/heads/" + cs.baseSpec,
				"refs/tags/" + cs.baseSpec,
				"refs/remotes/" + cs.baseSpec,
			}
		}
		for _, candidate := range candidates {
			var valueHash *hash.Hash
			var err error
			if nomsRoot.IsEmpty() {
				valueHash, err = ddb.GetHashForRefStr(ctx, candidate)
			} else {
				valueHash, err = ddb.GetHashForRefStrByNomsRoot(ctx, candidate, nomsRoot)
			}
			if err == nil {
				return valueHash, nil
			}
			if err != ErrBranchNotFound {
				return nil, err
			}
		}
		return nil, fmt.Errorf("%w: %s", ErrBranchNotFound, cs.baseSpec)
	case headCommitSpec:
		if cwb == nil {
			return nil, fmt.Errorf("cannot use a nil current working branch with a HEAD commit spec")
		}
		if nomsRoot.IsEmpty() {
			return ddb.GetHashForRefStr(ctx, cwb.String())
		} else {
			return ddb.GetHashForRefStrByNomsRoot(ctx, cwb.String(), nomsRoot)
		}
	default:
		panic("unrecognized commit spec csType: " + cs.csType)
	}
}

// Resolve takes a CommitSpec and returns a Commit, or an error if the commit cannot be found.
// If the CommitSpec is HEAD, Resolve also needs the DoltRef of the current working branch.
func (ddb *DoltDB) Resolve(ctx context.Context, cs *CommitSpec, cwb ref.DoltRef) (*OptionalCommit, error) {
	if cs == nil {
		panic("nil commit spec")
	}

	hash, err := ddb.getHashFromCommitSpec(ctx, cs, cwb, hash.Hash{})
	if err != nil {
		return nil, err
	}

	commitValue, err := datas.LoadCommitAddr(ctx, ddb.vrw, *hash)
	if err != nil {
		return nil, err
	}

	if commitValue.IsGhost() {
		return &OptionalCommit{nil, *hash}, nil
	}

	commit, err := NewCommit(ctx, ddb.vrw, ddb.ns, commitValue)
	if err != nil {
		return nil, err
	}

	return commit.GetAncestor(ctx, cs.aSpec)
}

// BootstrapShallowResolve is a special case of Resolve that is used to resolve a commit prior to pulling it's history
// in a shallow clone. In general, application code should call Resolve and get an OptionalCommit. This is a special case
// where we need to get the head commit for the commit closure used to determine what commits should skipped.
func (ddb *DoltDB) BootstrapShallowResolve(ctx context.Context, cs *CommitSpec) (prolly.CommitClosure, error) {
	if cs == nil {
		panic("nil commit spec")
	}

	hash, err := ddb.getHashFromCommitSpec(ctx, cs, nil, hash.Hash{})
	if err != nil {
		return prolly.CommitClosure{}, err
	}

	commitValue, err := datas.LoadCommitAddr(ctx, ddb.vrw, *hash)
	if err != nil {
		return prolly.CommitClosure{}, err
	}

	if commitValue.IsGhost() {
		return prolly.CommitClosure{}, ErrGhostCommitEncountered
	}

	return getCommitClosure(ctx, commitValue, ddb.vrw, ddb.ns)
}

func (ddb *DoltDB) ResolveByNomsRoot(ctx *sql.Context, cs *CommitSpec, cwb ref.DoltRef, root hash.Hash) (*OptionalCommit, error) {
	if cs == nil {
		panic("nil commit spec")
	}

	hash, err := ddb.getHashFromCommitSpec(ctx, cs, cwb, root)
	if err != nil {
		return nil, err
	}

	commitValue, err := datas.LoadCommitAddr(ctx, ddb.vrw, *hash)
	if err != nil {
		return nil, err
	}

	if commitValue.IsGhost() {
		return &OptionalCommit{nil, *hash}, nil
	}

	commit, err := NewCommit(ctx, ddb.vrw, ddb.ns, commitValue)
	if err != nil {
		return nil, err
	}
	return commit.GetAncestor(ctx, cs.aSpec)
}

// ResolveCommitRef takes a DoltRef and returns a Commit, or an error if the commit cannot be found. The ref given must
// point to a Commit.
func (ddb *DoltDB) ResolveCommitRef(ctx context.Context, ref ref.DoltRef) (*Commit, error) {
	commitVal, err := getCommitValForRefStr(ctx, ddb, ref.String())
	if err != nil {
		return nil, err
	}

	if commitVal.IsGhost() {
		return nil, ErrGhostCommitEncountered
	}

	return NewCommit(ctx, ddb.vrw, ddb.ns, commitVal)
}

// ResolveCommitRefAtRoot takes a DoltRef and returns a Commit, or an error if the commit cannot be found. The ref given must
// point to a Commit.
func (ddb *DoltDB) ResolveCommitRefAtRoot(ctx context.Context, ref ref.DoltRef, nomsRoot hash.Hash) (*Commit, error) {
	commitVal, err := getCommitValForRefStrByNomsRoot(ctx, ddb, ref.String(), nomsRoot)
	if err != nil {
		return nil, err
	}

	if commitVal.IsGhost() {
		return nil, ErrGhostCommitEncountered
	}

	return NewCommit(ctx, ddb.vrw, ddb.ns, commitVal)
}

// ResolveBranchRoots returns the Roots for the branch given
func (ddb *DoltDB) ResolveBranchRoots(ctx context.Context, branch ref.BranchRef) (Roots, error) {
	commitRef, err := ddb.ResolveCommitRef(ctx, branch)
	if err != nil {
		return Roots{}, err
	}

	headRoot, err := commitRef.GetRootValue(ctx)
	if err != nil {
		return Roots{}, err
	}

	wsRef, err := ref.WorkingSetRefForHead(branch)
	if err != nil {
		return Roots{}, err
	}

	ws, err := ddb.ResolveWorkingSet(ctx, wsRef)
	if err != nil {
		return Roots{}, err
	}

	return Roots{
		Head:    headRoot,
		Working: ws.WorkingRoot(),
		Staged:  ws.StagedRoot(),
	}, nil
}

// ResolveTag takes a TagRef and returns the corresponding Tag object.
func (ddb *DoltDB) ResolveTag(ctx context.Context, tagRef ref.TagRef) (*Tag, error) {
	ds, err := ddb.db.GetDataset(ctx, tagRef.String())
	if err != nil {
		return nil, ErrTagNotFound
	}

	if !ds.HasHead() {
		return nil, ErrTagNotFound
	}

	if !ds.IsTag() {
		return nil, fmt.Errorf("tagRef head is not a tag")
	}

	return NewTag(ctx, tagRef.GetPath(), ds, ddb.vrw, ddb.ns)
}

// ResolveWorkingSet takes a WorkingSetRef and returns the corresponding WorkingSet object.
func (ddb *DoltDB) ResolveWorkingSet(ctx context.Context, workingSetRef ref.WorkingSetRef) (*WorkingSet, error) {
	ds, err := ddb.db.GetDataset(ctx, workingSetRef.String())

	if err != nil {
		return nil, ErrWorkingSetNotFound
	}

	return ddb.workingSetFromDataset(ctx, workingSetRef, ds)
}

// ResolveWorkingSetAtRoot returns the working set object as it existed at the given root hash.
func (ddb *DoltDB) ResolveWorkingSetAtRoot(ctx context.Context, workingSetRef ref.WorkingSetRef, nomsRoot hash.Hash) (*WorkingSet, error) {
	ds, err := ddb.db.GetDatasetByRootHash(ctx, workingSetRef.String(), nomsRoot)

	if err != nil {
		return nil, ErrWorkingSetNotFound
	}

	return ddb.workingSetFromDataset(ctx, workingSetRef, ds)
}

func (ddb *DoltDB) workingSetFromDataset(ctx context.Context, workingSetRef ref.WorkingSetRef, ds datas.Dataset) (*WorkingSet, error) {
	if !ds.HasHead() {
		return nil, ErrWorkingSetNotFound
	}

	if !ds.IsWorkingSet() {
		return nil, fmt.Errorf("workingSetRef head is not a workingSetRef")
	}

	return newWorkingSet(ctx, workingSetRef.GetPath(), ddb.vrw, ddb.ns, ds)
}

// TODO: convenience method to resolve the head commit of a branch.

// WriteRootValue will write a doltdb.RootValue instance to the database.  This
// value will not be associated with a commit and can be committed by hash at a
// later time.  Returns an updated root value and the hash of the value
// written.  This method is the primary place in doltcore that handles setting
// the FeatureVersion of root values to the current value, so all writes of
// RootValues should happen here.
func (ddb *DoltDB) WriteRootValue(ctx context.Context, rv RootValue) (RootValue, hash.Hash, error) {
	nrv, ref, err := ddb.writeRootValue(ctx, rv)
	if err != nil {
		return nil, hash.Hash{}, err
	}
	return nrv, ref.TargetHash(), nil
}

func (ddb *DoltDB) writeRootValue(ctx context.Context, rv RootValue) (RootValue, types.Ref, error) {
	rv, err := rv.SetFeatureVersion(DoltFeatureVersion)
	if err != nil {
		return nil, types.Ref{}, err
	}
	ref, err := ddb.vrw.WriteValue(ctx, rv.NomsValue())
	if err != nil {
		return nil, types.Ref{}, err
	}
	return rv, ref, nil
}

// ReadRootValue reads the RootValue associated with the hash given and returns it. Returns an error if the value cannot
// be read, or if the hash given doesn't represent a dolt RootValue.
func (ddb *DoltDB) ReadRootValue(ctx context.Context, h hash.Hash) (RootValue, error) {
	val, err := ddb.vrw.ReadValue(ctx, h)
	if err != nil {
		return nil, err
	}
	return decodeRootNomsValue(ctx, ddb.vrw, ddb.ns, val)
}

// ReadCommit reads the Commit whose hash is |h|, if one exists.
func (ddb *DoltDB) ReadCommit(ctx context.Context, h hash.Hash) (*OptionalCommit, error) {
	c, err := datas.LoadCommitAddr(ctx, ddb.vrw, h)
	if err != nil {
		return nil, err
	}

	if c.IsGhost() {
		return &OptionalCommit{nil, h}, nil
	}

	newC, err := NewCommit(ctx, ddb.vrw, ddb.ns, c)
	if err != nil {
		return nil, err
	}
	return &OptionalCommit{newC, h}, nil
}

// Commit will update a branch's head value to be that of a previously committed root value hash
func (ddb *DoltDB) Commit(ctx context.Context, valHash hash.Hash, dref ref.DoltRef, cm *datas.CommitMeta) (*Commit, error) {
	return ddb.CommitWithParentSpecs(ctx, valHash, dref, nil, cm)
}

// FastForwardWithWorkspaceCheck will perform a fast forward update of the branch given to the commit given, but only
// if the working set is in sync with the head of the branch given. This is used in the course of pushing to a remote.
// If the target doesn't currently have the working set ref, then no working set change will be made.
func (ddb *DoltDB) FastForwardWithWorkspaceCheck(ctx context.Context, branch ref.DoltRef, commit *Commit) error {
	ds, err := ddb.db.GetDataset(ctx, branch.String())
	if err != nil {
		return err
	}

	addr, err := commit.HashOf()
	if err != nil {
		return err
	}

	ws := ""
	pushConcurrencyControl := chunks.GetPushConcurrencyControl(datas.ChunkStoreFromDatabase(ddb.db))
	if pushConcurrencyControl == chunks.PushConcurrencyControl_AssertWorkingSet {
		wsRef, err := ref.WorkingSetRefForHead(branch)
		if err != nil {
			return err
		}
		ws = wsRef.String()
	}

	_, err = ddb.db.FastForward(ctx, ds, addr, ws)

	return err
}

// FastForward fast-forwards the branch given to the commit given.
func (ddb *DoltDB) FastForward(ctx context.Context, branch ref.DoltRef, commit *Commit) error {
	addr, err := commit.HashOf()
	if err != nil {
		return err
	}

	return ddb.FastForwardToHash(ctx, branch, addr)
}

// FastForwardToHash fast-forwards the branch given to the commit hash given.
func (ddb *DoltDB) FastForwardToHash(ctx context.Context, branch ref.DoltRef, hash hash.Hash) error {
	ds, err := ddb.db.GetDataset(ctx, branch.String())
	if err != nil {
		return err
	}

	_, err = ddb.db.FastForward(ctx, ds, hash, "")

	return err
}

// CanFastForward returns whether the given branch can be fast-forwarded to the commit given.
func (ddb *DoltDB) CanFastForward(ctx context.Context, branch ref.DoltRef, new *Commit) (bool, error) {
	current, err := ddb.ResolveCommitRef(ctx, branch)

	if err != nil {
		if err == ErrBranchNotFound {
			return true, nil
		}

		return false, err
	}

	return current.CanFastForwardTo(ctx, new)
}

// SetHeadToCommit sets the given ref to point at the given commit. It is used in the course of 'force' updates.
func (ddb *DoltDB) SetHeadToCommit(ctx context.Context, ref ref.DoltRef, cm *Commit) error {
	addr, err := cm.HashOf()
	if err != nil {
		return err
	}

	return ddb.SetHead(ctx, ref, addr)
}

// SetHeadAndWorkingSetToCommit sets the given ref to the given commit, and ensures that working is in sync
// with the head. Used for 'force' pushes.
func (ddb *DoltDB) SetHeadAndWorkingSetToCommit(ctx context.Context, rf ref.DoltRef, cm *Commit) error {
	addr, err := cm.HashOf()
	if err != nil {
		return err
	}

	wsRef, err := ref.WorkingSetRefForHead(rf)
	if err != nil {
		return err
	}

	ds, err := ddb.db.GetDataset(ctx, rf.String())
	if err != nil {
		return err
	}

	_, err = ddb.db.SetHead(ctx, ds, addr, wsRef.String())
	return err
}

func (ddb *DoltDB) SetHead(ctx context.Context, ref ref.DoltRef, addr hash.Hash) error {
	ds, err := ddb.db.GetDataset(ctx, ref.String())

	if err != nil {
		return err
	}

	_, err = ddb.db.SetHead(ctx, ds, addr, "")
	return err
}

// CommitWithParentSpecs commits the value hash given to the branch given, using the list of parent hashes given. Returns an
// error if the value or any parents can't be resolved, or if anything goes wrong accessing the underlying storage.
func (ddb *DoltDB) CommitWithParentSpecs(ctx context.Context, valHash hash.Hash, dref ref.DoltRef, parentCmSpecs []*CommitSpec, cm *datas.CommitMeta) (*Commit, error) {
	var parentCommits []*Commit
	for _, parentCmSpec := range parentCmSpecs {
		cm, err := ddb.Resolve(ctx, parentCmSpec, nil)
		if err != nil {
			return nil, err
		}

		hardCommit, ok := cm.ToCommit()
		if !ok {
			return nil, ErrGhostCommitEncountered
		}

		parentCommits = append(parentCommits, hardCommit)
	}
	return ddb.CommitWithParentCommits(ctx, valHash, dref, parentCommits, cm)
}

func (ddb *DoltDB) CommitWithParentCommits(ctx context.Context, valHash hash.Hash, dref ref.DoltRef, parentCommits []*Commit, cm *datas.CommitMeta) (*Commit, error) {
	val, err := ddb.vrw.ReadValue(ctx, valHash)

	if err != nil {
		return nil, err
	}

	if !isRootValue(ddb.vrw.Format(), val) {
		return nil, errors.New("can't commit a value that is not a valid root value")
	}

	ds, err := ddb.db.GetDataset(ctx, dref.String())

	if err != nil {
		return nil, err
	}

	var parents []hash.Hash
	headAddr, hasHead := ds.MaybeHeadAddr()
	if err != nil {
		return nil, err
	}
	if hasHead {
		parents = append(parents, headAddr)
	}

	for _, cm := range parentCommits {
		addr, err := cm.HashOf()
		if err != nil {
			return nil, err
		}
		if addr != headAddr {
			parents = append(parents, addr)
		}
	}
	commitOpts := datas.CommitOptions{Parents: parents, Meta: cm}

	return ddb.CommitValue(ctx, dref, val, commitOpts)
}

func (ddb *DoltDB) CommitValue(ctx context.Context, dref ref.DoltRef, val types.Value, commitOpts datas.CommitOptions) (*Commit, error) {
	ds, err := ddb.db.GetDataset(ctx, dref.String())
	if err != nil {
		return nil, err
	}

	ds, err = ddb.db.Commit(ctx, ds, val, commitOpts)
	if err != nil {
		return nil, err
	}

	r, ok, err := ds.MaybeHeadRef()
	if err != nil {
		return nil, err
	}
	if !ok {
		return nil, errors.New("Commit has no head but commit succeeded. This is a bug.")
	}

	dc, err := datas.LoadCommitRef(ctx, ddb.vrw, r)
	if err != nil {
		return nil, err
	}

	if dc.IsGhost() {
		return nil, ErrGhostCommitEncountered
	}

	return NewCommit(ctx, ddb.vrw, ddb.ns, dc)
}

// dangling commits are unreferenced by any branch or ref. They are created in the course of programmatic updates
// such as rebase. You must create a ref to a dangling commit for it to be reachable
func (ddb *DoltDB) CommitDanglingWithParentCommits(ctx context.Context, valHash hash.Hash, parentCommits []*Commit, cm *datas.CommitMeta) (*Commit, error) {
	val, err := ddb.vrw.ReadValue(ctx, valHash)
	if err != nil {
		return nil, err
	}
	if !isRootValue(ddb.vrw.Format(), val) {
		return nil, errors.New("can't commit a value that is not a valid root value")
	}

	var parents []hash.Hash
	for _, cm := range parentCommits {
		addr, err := cm.HashOf()
		if err != nil {
			return nil, err
		}
		parents = append(parents, addr)
	}
	commitOpts := datas.CommitOptions{Parents: parents, Meta: cm}

	return ddb.CommitDangling(ctx, val, commitOpts)
}

// CommitDangling creates a new Commit for |val| that is not referenced by any DoltRef.
func (ddb *DoltDB) CommitDangling(ctx context.Context, val types.Value, opts datas.CommitOptions) (*Commit, error) {
	cs := datas.ChunkStoreFromDatabase(ddb.db)

	dcommit, err := datas.NewCommitForValue(ctx, cs, ddb.vrw, ddb.ns, val, opts)
	if err != nil {
		return nil, err
	}

	_, err = ddb.vrw.WriteValue(ctx, dcommit.NomsValue())
	if err != nil {
		return nil, err
	}

	return NewCommit(ctx, ddb.vrw, ddb.ns, dcommit)
}

// ValueReadWriter returns the underlying noms database as a types.ValueReadWriter.
func (ddb *DoltDB) ValueReadWriter() types.ValueReadWriter {
	return ddb.vrw
}

func (ddb *DoltDB) NodeStore() tree.NodeStore {
	return ddb.ns
}

func (ddb *DoltDB) Format() *types.NomsBinFormat {
	return ddb.vrw.Format()
}

// ResolveParent returns the n-th ancestor of a given commit (direct parent is index 0). error return value will be
// non-nil in the case that the commit cannot be resolved, there aren't as many ancestors as requested, or the
// underlying storage cannot be accessed.
func (ddb *DoltDB) ResolveParent(ctx context.Context, commit *Commit, parentIdx int) (*OptionalCommit, error) {
	return commit.GetParent(ctx, parentIdx)
}

func (ddb *DoltDB) ResolveAllParents(ctx context.Context, commit *Commit) ([]*OptionalCommit, error) {
	num := commit.NumParents()
	resolved := make([]*OptionalCommit, num)
	for i := 0; i < num; i++ {
		parent, err := ddb.ResolveParent(ctx, commit, i)
		if err != nil {
			return nil, err
		}
		resolved[i] = parent
	}
	return resolved, nil
}

// HasRef returns whether the branch given exists in this database.
func (ddb *DoltDB) HasRef(ctx context.Context, doltRef ref.DoltRef) (bool, error) {
	ds, err := ddb.db.GetDataset(ctx, doltRef.String())
	if err != nil {
		if errors.Is(err, datas.ErrInvalidDatasetID) {
			return false, nil
		}
		return false, err
	}
	return ds.HasHead(), nil
}

var branchRefFilter = map[ref.RefType]struct{}{ref.BranchRefType: {}}

// GetBranches returns a list of all branches in the database.
func (ddb *DoltDB) GetBranches(ctx context.Context) ([]ref.DoltRef, error) {
	return ddb.GetRefsOfType(ctx, branchRefFilter)
}

// GetBranches returns a list of all branches in the database.
func (ddb *DoltDB) GetBranchesByNomsRoot(ctx context.Context, nomsRoot hash.Hash) ([]ref.DoltRef, error) {
	return ddb.GetRefsOfTypeByNomsRoot(ctx, branchRefFilter, nomsRoot)
}

// HasBranch returns whether the DB has a branch with the name given, case-insensitive. Returns the case-sensitive
// matching branch if found, as well as a bool indicating if there was a case-insensitive match, and any error.
func (ddb *DoltDB) HasBranch(ctx context.Context, branchName string) (string, bool, error) {
	branchName = strings.ToLower(branchName)
	branches, err := ddb.GetRefsOfType(ctx, branchRefFilter)
	if err != nil {
		return "", false, err
	}

	for _, b := range branches {
		if strings.ToLower(b.GetPath()) == branchName {
			return b.GetPath(), true, nil
		}
	}

	return "", false, nil
}

// HasRemoteTrackingBranch returns whether the DB has a remote tracking branch with the name given, case-insensitive.
// Returns the case-sensitive matching branch if found, as well as a bool indicating if there was a case-insensitive match,
// remote tracking branchRef that is the only match for the branchName and any error.
func (ddb *DoltDB) HasRemoteTrackingBranch(ctx context.Context, branchName string) (string, bool, ref.RemoteRef, error) {
	remoteRefFound := false
	var remoteRef ref.RemoteRef

	remoteRefs, err := ddb.GetRemoteRefs(ctx)
	if err != nil {
		return "", false, ref.RemoteRef{}, err
	}

	for _, rf := range remoteRefs {
		if remRef, ok := rf.(ref.RemoteRef); ok && remRef.GetBranch() == branchName {
			if remoteRefFound {
				// if there are multiple remotes with matching branch names with defined branch name, it errors
				return "", false, ref.RemoteRef{}, fmt.Errorf("'%s' matched multiple remote tracking branches", branchName)
			}
			remoteRefFound = true
			remoteRef = remRef
		}
	}

	if remoteRefFound {
		return branchName, true, remoteRef, nil
	}

	return "", false, ref.RemoteRef{}, nil
}

type RefWithHash struct {
	Ref  ref.DoltRef
	Hash hash.Hash
}

// GetBranchesWithHashes returns all the branches in the database with their hashes
func (ddb *DoltDB) GetBranchesWithHashes(ctx context.Context) ([]RefWithHash, error) {
	var refs []RefWithHash
	err := ddb.VisitRefsOfType(ctx, branchRefFilter, func(r ref.DoltRef, addr hash.Hash) error {
		refs = append(refs, RefWithHash{r, addr})
		return nil
	})
	return refs, err
}

var allRefsFilter = map[ref.RefType]struct{}{
	ref.BranchRefType:    {},
	ref.TagRefType:       {},
	ref.WorkspaceRefType: {},
}

// GetRefsWithHashes returns the list of all commit refs in the database: tags, branches, and workspaces.
func (ddb *DoltDB) GetRefsWithHashes(ctx context.Context) ([]RefWithHash, error) {
	var refs []RefWithHash
	err := ddb.VisitRefsOfType(ctx, allRefsFilter, func(r ref.DoltRef, addr hash.Hash) error {
		refs = append(refs, RefWithHash{r, addr})
		return nil
	})
	return refs, err
}

var tagsRefFilter = map[ref.RefType]struct{}{ref.TagRefType: {}}

// GetTags returns a list of all tags in the database.
func (ddb *DoltDB) GetTags(ctx context.Context) ([]ref.DoltRef, error) {
	return ddb.GetRefsOfType(ctx, tagsRefFilter)
}

// HasTag returns whether the DB has a tag with the name given
func (ddb *DoltDB) HasTag(ctx context.Context, tagName string) (bool, error) {
	tags, err := ddb.GetRefsOfType(ctx, tagsRefFilter)
	if err != nil {
		return false, err
	}

	for _, t := range tags {
		if t.GetPath() == tagName {
			return true, nil
		}
	}

	return false, nil
}

type TagWithHash struct {
	Tag  *Tag
	Hash hash.Hash
}

// GetTagsWithHashes returns a list of objects containing Tags with their associated Commit's hashes
func (ddb *DoltDB) GetTagsWithHashes(ctx context.Context) ([]TagWithHash, error) {
	var refs []TagWithHash
	err := ddb.VisitRefsOfType(ctx, tagsRefFilter, func(r ref.DoltRef, _ hash.Hash) error {
		if tr, ok := r.(ref.TagRef); ok {
			tag, err := ddb.ResolveTag(ctx, tr)
			if err != nil {
				return err
			}
			h, err := tag.Commit.HashOf()
			if err != nil {
				return err
			}
			refs = append(refs, TagWithHash{tag, h})
		}
		return nil
	})
	return refs, err
}

var workspacesRefFilter = map[ref.RefType]struct{}{ref.WorkspaceRefType: {}}

// GetWorkspaces returns a list of all workspaces in the database.
func (ddb *DoltDB) GetWorkspaces(ctx context.Context) ([]ref.DoltRef, error) {
	return ddb.GetRefsOfType(ctx, workspacesRefFilter)
}

var remotesRefFilter = map[ref.RefType]struct{}{ref.RemoteRefType: {}}

// GetRemoteRefs returns a list of all remotes in the database.
func (ddb *DoltDB) GetRemoteRefs(ctx context.Context) ([]ref.DoltRef, error) {
	return ddb.GetRefsOfType(ctx, remotesRefFilter)
}

type RemoteWithHash struct {
	Ref  ref.DoltRef
	Hash hash.Hash
}

func (ddb *DoltDB) GetRemotesWithHashes(ctx context.Context) ([]RemoteWithHash, error) {
	var refs []RemoteWithHash
	err := ddb.VisitRefsOfType(ctx, remotesRefFilter, func(r ref.DoltRef, addr hash.Hash) error {
		refs = append(refs, RemoteWithHash{r, addr})
		return nil
	})
	return refs, err
}

// GetHeadRefs returns a list of all refs that point to a Commit
func (ddb *DoltDB) GetHeadRefs(ctx context.Context) ([]ref.DoltRef, error) {
	return ddb.GetRefsOfType(ctx, ref.HeadRefTypes)
}

func (ddb *DoltDB) VisitRefsOfType(ctx context.Context, refTypeFilter map[ref.RefType]struct{}, visit func(r ref.DoltRef, addr hash.Hash) error) error {
	dss, err := ddb.db.Datasets(ctx)
	if err != nil {
		return err
	}

	return visitDatasets(ctx, refTypeFilter, visit, dss)
}

func (ddb *DoltDB) VisitRefsOfTypeByNomsRoot(ctx context.Context, refTypeFilter map[ref.RefType]struct{}, nomsRoot hash.Hash, visit func(r ref.DoltRef, addr hash.Hash) error) error {
	dss, err := ddb.db.DatasetsByRootHash(ctx, nomsRoot)
	if err != nil {
		return err
	}

	return visitDatasets(ctx, refTypeFilter, visit, dss)
}

func visitDatasets(ctx context.Context, refTypeFilter map[ref.RefType]struct{}, visit func(r ref.DoltRef, addr hash.Hash) error, dss datas.DatasetsMap) error {
	return dss.IterAll(ctx, func(key string, addr hash.Hash) error {
		keyStr := key

		if ref.IsRef(keyStr) {
			dref, err := ref.Parse(keyStr)
			if err != nil {
				return err
			}

			if _, ok := refTypeFilter[dref.GetType()]; ok {
				err = visit(dref, addr)
				if err != nil {
					return err
				}
			}
		}

		return nil
	})
}

// GetRefByNameInsensitive searches this Dolt database's branch, tag, and head refs for a case-insensitive
// match of the specified ref name. If a matching DoltRef is found, it is returned; otherwise an error is returned.
func (ddb *DoltDB) GetRefByNameInsensitive(ctx context.Context, refName string) (ref.DoltRef, error) {
	branchRefs, err := ddb.GetBranches(ctx)
	if err != nil {
		return nil, err
	}
	for _, branchRef := range branchRefs {
		if strings.ToLower(branchRef.GetPath()) == strings.ToLower(refName) {
			return branchRef, nil
		}
	}

	headRefs, err := ddb.GetHeadRefs(ctx)
	if err != nil {
		return nil, err
	}
	for _, headRef := range headRefs {
		if strings.ToLower(headRef.GetPath()) == strings.ToLower(refName) {
			return headRef, nil
		}
	}

	tagRefs, err := ddb.GetTags(ctx)
	if err != nil {
		return nil, err
	}
	for _, tagRef := range tagRefs {
		if strings.ToLower(tagRef.GetPath()) == strings.ToLower(refName) {
			return tagRef, nil
		}
	}

	return nil, ref.ErrInvalidRefSpec
}

func (ddb *DoltDB) GetRefsOfType(ctx context.Context, refTypeFilter map[ref.RefType]struct{}) ([]ref.DoltRef, error) {
	var refs []ref.DoltRef
	err := ddb.VisitRefsOfType(ctx, refTypeFilter, func(r ref.DoltRef, _ hash.Hash) error {
		refs = append(refs, r)
		return nil
	})
	return refs, err
}

func (ddb *DoltDB) GetRefsOfTypeByNomsRoot(ctx context.Context, refTypeFilter map[ref.RefType]struct{}, nomsRoot hash.Hash) ([]ref.DoltRef, error) {
	var refs []ref.DoltRef
	err := ddb.VisitRefsOfTypeByNomsRoot(ctx, refTypeFilter, nomsRoot, func(r ref.DoltRef, _ hash.Hash) error {
		refs = append(refs, r)
		return nil
	})
	return refs, err
}

// NewBranchAtCommit creates a new branch with HEAD at the commit given. Branch names must pass IsValidUserBranchName.
// Silently overwrites any existing branch with the same name given, if one exists.
func (ddb *DoltDB) NewBranchAtCommit(ctx context.Context, branchRef ref.DoltRef, commit *Commit, replicationStatus *ReplicationStatusController) error {
	if !IsValidBranchRef(branchRef) {
		panic(fmt.Sprintf("invalid branch name %s, use IsValidUserBranchName check", branchRef.String()))
	}

	ds, err := ddb.db.GetDataset(ctx, branchRef.String())
	if err != nil {
		return err
	}

	addr, err := commit.HashOf()
	if err != nil {
		return err
	}

	_, err = ddb.db.SetHead(ctx, ds, addr, "")
	if err != nil {
		return err
	}

	// Update the corresponding working set at the same time, either by updating it or creating a new one
	// TODO: find all the places HEAD can change, update working set too. This is only necessary when we don't already
	//  update the working set when the head changes.
	commitRoot, err := commit.GetRootValue(ctx)
	if err != nil {
		return err
	}

	wsRef, _ := ref.WorkingSetRefForHead(branchRef)

	var ws *WorkingSet
	var currWsHash hash.Hash
	ws, err = ddb.ResolveWorkingSet(ctx, wsRef)
	if errors.Is(err, ErrWorkingSetNotFound) {
		ws = EmptyWorkingSet(wsRef)
	} else if err != nil {
		return err
	} else {
		currWsHash, err = ws.HashOf()
		if err != nil {
			return err
		}
	}

	ws = ws.WithWorkingRoot(commitRoot).WithStagedRoot(commitRoot)
	return ddb.UpdateWorkingSet(ctx, wsRef, ws, currWsHash, TodoWorkingSetMeta(), replicationStatus)
}

// CopyWorkingSet copies a WorkingSetRef from one ref to another. If `force` is
// true, will overwrite any existing value in the destination ref. Otherwise
// will fail if the destination ref exists.
//
// If fromWSRef does not exist, this method does not return an error, but
// returns `nil`. In that case, the destination ref is left alone.
func (ddb *DoltDB) CopyWorkingSet(ctx context.Context, fromWSRef ref.WorkingSetRef, toWSRef ref.WorkingSetRef, force bool) error {
	ws, err := ddb.ResolveWorkingSet(ctx, fromWSRef)
	if err == ErrWorkingSetNotFound {
		return nil
	} else if err != nil {
		return err
	}

	var currWsHash hash.Hash
	toWS, err := ddb.ResolveWorkingSet(ctx, toWSRef)
	if err != nil && err != ErrWorkingSetNotFound {
		return err
	}
	if !force && err != ErrWorkingSetNotFound {
		return errors.New("cannot overwrite existing working set " + toWSRef.String() + " without force.")
	} else if err == nil {
		currWsHash, err = toWS.HashOf()
		if err != nil {
			return err
		}
	}

	return ddb.UpdateWorkingSet(ctx, toWSRef, ws, currWsHash, TodoWorkingSetMeta(), nil)
}

func (ddb *DoltDB) DeleteBranchWithWorkspaceCheck(ctx context.Context, branch ref.DoltRef, replicationStatus *ReplicationStatusController, wsPath string) error {
	return ddb.deleteRef(ctx, branch, replicationStatus, wsPath)
}

// DeleteBranch deletes the branch given, returning an error if it doesn't exist.
func (ddb *DoltDB) DeleteBranch(ctx context.Context, branch ref.DoltRef, replicationStatus *ReplicationStatusController) error {
	return ddb.deleteRef(ctx, branch, replicationStatus, "")
}

func (ddb *DoltDB) deleteRef(ctx context.Context, dref ref.DoltRef, replicationStatus *ReplicationStatusController, wsPath string) error {
	ds, err := ddb.db.GetDataset(ctx, dref.String())

	if err != nil {
		return err
	}

	if !ds.HasHead() {
		return ErrBranchNotFound
	}

	if dref.GetType() == ref.BranchRefType {
		branches, err := ddb.GetBranches(ctx)
		if err != nil {
			return err
		}
		if len(branches) == 1 {
			return ErrCannotDeleteLastBranch
		}
	}

	_, err = ddb.db.withReplicationStatusController(replicationStatus).Delete(ctx, ds, wsPath)
	return err
}

// DeleteAllRefs Very destructive, use with caution. Not only does this drop all data, Dolt assume there is always
// a reference in the DB, so do not call this and walk away. The only use case for this method is the
// `dolt clone` command which strip everything from the remote's root object - dolt_clone stored procedure doesn't currently
// use this code path (TODO).
func (ddb *DoltDB) DeleteAllRefs(ctx context.Context) error {
	dss, err := ddb.db.Datasets(ctx)
	if err != nil {
		return err
	}
	err = dss.IterAll(ctx, func(key string, addr hash.Hash) error {
		ds, e := ddb.db.GetDataset(ctx, key)
		if e != nil {
			return e
		}

		_, e = ddb.db.Delete(ctx, ds, "")
		return e
	})
	return err
}

// NewTagAtCommit create a new tag at the commit given.
func (ddb *DoltDB) NewTagAtCommit(ctx context.Context, tagRef ref.DoltRef, c *Commit, meta *datas.TagMeta) error {
	if !IsValidTagRef(tagRef) {
		panic(fmt.Sprintf("invalid tag name %s, use IsValidUserTagName check", tagRef.String()))
	}

	ds, err := ddb.db.GetDataset(ctx, tagRef.String())

	if err != nil {
		return err
	}

	if ds.HasHead() {
		return fmt.Errorf("dataset already exists for tag %s", tagRef.String())
	}

	commitAddr, err := c.HashOf()
	if err != nil {
		return err
	}

	tag := datas.TagOptions{Meta: meta}

	ds, err = ddb.db.Tag(ctx, ds, commitAddr, tag)

	return err
}

// This should be used as the cancel cause for the context passed to a
// ReplicationStatusController Wait function when the wait has been canceled
// because it timed out. Seeing this error from a passed in context may be used
// by some agents to open circuit breakers or tune timeouts.
var ErrReplicationWaitFailed = errors.New("replication wait failed")

type ReplicationStatusController struct {
	// A slice of funcs which can be called to wait for the replication
	// associated with a commithook to complete. Must return if the
	// associated Context is canceled.
	Wait []func(ctx context.Context) error

	// There is an entry here for each function in Wait. If a Wait fails,
	// you can notify the corresponding function in this slice. This might
	// control resiliency behaviors like adaptive retry and timeouts,
	// circuit breakers, etc. and might feed into exposed replication
	// metrics.
	NotifyWaitFailed []func()
}

// DatabaseUpdateListener allows callbacks on a registered listener when a database is created, dropped, or when
// the working root is updated new changes are visible to other sessions.
type DatabaseUpdateListener interface {
	// WorkingRootUpdated is called when a branch working root is updated on a database and other sessions are
	// given visibility to the changes. |ctx| provides the current session information, |databaseName| indicates
	// the database being updated, and |before| and |after| are the previous and new RootValues for the working root.
	// If callers encounter any errors while processing a root update notification, they can return an error, which
	// will be logged.
	WorkingRootUpdated(ctx *sql.Context, databaseName string, branchName string, before RootValue, after RootValue) error

	// DatabaseCreated is called when a new database, named |databaseName|, has been created.
	DatabaseCreated(ctx *sql.Context, databaseName string) error

	// DatabaseDropped is called with the database named |databaseName| has been dropped.
	DatabaseDropped(ctx *sql.Context, databaseName string) error
}

var DatabaseUpdateListeners = make([]DatabaseUpdateListener, 0)

// RegisterDatabaseUpdateListener registers |listener| to receive callbacks when databases are updated.
func RegisterDatabaseUpdateListener(listener DatabaseUpdateListener) {
	DatabaseUpdateListeners = append(DatabaseUpdateListeners, listener)
}

// UpdateWorkingSet updates the working set with the ref given to the root value given
// |prevHash| is the hash of the expected WorkingSet struct stored in the ref, not the hash of the RootValue there.
func (ddb *DoltDB) UpdateWorkingSet(
	ctx context.Context,
	workingSetRef ref.WorkingSetRef,
	workingSet *WorkingSet,
	prevHash hash.Hash,
	meta *datas.WorkingSetMeta,
	replicationStatus *ReplicationStatusController,
) error {
	ds, err := ddb.db.GetDataset(ctx, workingSetRef.String())
	if err != nil {
		return err
	}

<<<<<<< HEAD
	wsSpec, err := ddb.writeWorkingSetAndNotifyListeners(ctx, workingSetRef, workingSet, meta, ds)
=======
	wsSpec, err := ddb.writeWorkingSet(ctx, workingSetRef, workingSet, meta, ds)
>>>>>>> cd2209b8
	if err != nil {
		return err
	}

	_, err = ddb.db.withReplicationStatusController(replicationStatus).UpdateWorkingSet(ctx, ds, *wsSpec, prevHash)
	return err
}

// CommitWithWorkingSet combines the functionality of CommitWithParents with UpdateWorking set, and takes a combination
// of their parameters. It's a way to update the working set and current HEAD in the same atomic transaction. It commits
// to disk a pending commit value previously created with NewPendingCommit, asserting that the working set hash given
// is still current for that HEAD.
func (ddb *DoltDB) CommitWithWorkingSet(
	ctx context.Context,
	headRef ref.DoltRef, workingSetRef ref.WorkingSetRef,
	commit *PendingCommit, workingSet *WorkingSet,
	prevHash hash.Hash,
	meta *datas.WorkingSetMeta,
	replicationStatus *ReplicationStatusController,
) (*Commit, error) {
	wsDs, err := ddb.db.GetDataset(ctx, workingSetRef.String())
	if err != nil {
		return nil, err
	}

	headDs, err := ddb.db.GetDataset(ctx, headRef.String())
	if err != nil {
		return nil, err
	}

<<<<<<< HEAD
	wsSpec, err := ddb.writeWorkingSetAndNotifyListeners(ctx, workingSetRef, workingSet, meta, wsDs)
=======
	wsSpec, err := ddb.writeWorkingSet(ctx, workingSetRef, workingSet, meta, wsDs)
>>>>>>> cd2209b8
	if err != nil {
		return nil, err
	}

	commitDataset, _, err := ddb.db.withReplicationStatusController(replicationStatus).
		CommitWithWorkingSet(ctx, headDs, wsDs, commit.Roots.Staged.NomsValue(), *wsSpec, prevHash, commit.CommitOptions)
	if err != nil {
		return nil, err
	}

	commitRef, ok, err := commitDataset.MaybeHeadRef()
	if err != nil {
		return nil, err
	}
	if !ok {
		return nil, errors.New("Commit has no head but commit succeeded. This is a bug.")
	}

	dc, err := datas.LoadCommitRef(ctx, ddb.vrw, commitRef)
	if err != nil {
		return nil, err
	}

	if dc.IsGhost() {
		return nil, ErrGhostCommitEncountered
	}

	return NewCommit(ctx, ddb.vrw, ddb.ns, dc)
}

<<<<<<< HEAD
// writeWorkingSetAndNotifyListeners writes the specified |workingSet| at the specified |workingSetRef| with the
// specified ws metadata, |meta|, in the dataset |wsDs| and returns the created WorkingSetSpec along with any error
// encountered. If any listeners are registered for working root updates, then they will be notified as well.
func (ddb *DoltDB) writeWorkingSetAndNotifyListeners(ctx context.Context, workingSetRef ref.WorkingSetRef, workingSet *WorkingSet, meta *datas.WorkingSetMeta, wsDs datas.Dataset) (wsSpec *datas.WorkingSetSpec, err error) {
=======
// writeWorkingSet writes the specified |workingSet| at the specified |workingSetRef| with the
// specified ws metadata, |meta|, in the dataset |wsDs| and returns the created WorkingSetSpec along with any error
// encountered. If any listeners are registered for working root updates, then they will be notified as well.
func (ddb *DoltDB) writeWorkingSet(ctx context.Context, workingSetRef ref.WorkingSetRef, workingSet *WorkingSet, meta *datas.WorkingSetMeta, wsDs datas.Dataset) (wsSpec *datas.WorkingSetSpec, err error) {
>>>>>>> cd2209b8
	var prevRoot RootValue
	if wsDs.HasHead() {
		prevWorkingSet, err := newWorkingSet(ctx, workingSetRef.String(), ddb.vrw, ddb.ns, wsDs)
		if err != nil {
			return nil, err
		}
		prevRoot = prevWorkingSet.workingRoot
	} else {
		// If the working set dataset doesn't have a head, then there isn't a previous root value for us to use
		// for the database update, so instead we pass in an EmptyRootValue so that implementations of
		// DatabaseUpdateListener don't have to do nil checking. This can happen when a new database is created
		// or when a new branch is created.
		prevRoot, err = EmptyRootValue(ctx, ddb.vrw, ddb.ns)
		if err != nil {
			return nil, err
		}
	}

	var branchName string
	if strings.HasPrefix(workingSet.Name, "heads/") {
		branchName = workingSet.Name[len("heads/"):]
	}

	wsSpec, err = workingSet.writeValues(ctx, ddb, meta)
	if err != nil {
		return nil, err
	}

	if branchName != "" {
		for _, listener := range DatabaseUpdateListeners {
			sqlCtx, ok := ctx.(*sql.Context)
			if ok {
				err := listener.WorkingRootUpdated(sqlCtx,
					ddb.databaseName,
					branchName,
					prevRoot,
					workingSet.WorkingRoot())
				if err != nil {
					logrus.Errorf("error notifying working root listener of update: %s", err.Error())
				}
			}
		}
	}

	return wsSpec, nil
}

// DeleteWorkingSet deletes the working set given
func (ddb *DoltDB) DeleteWorkingSet(ctx context.Context, workingSetRef ref.WorkingSetRef) error {
	ds, err := ddb.db.GetDataset(ctx, workingSetRef.String())
	if err != nil {
		return err
	}

	_, err = ddb.db.Delete(ctx, ds, "")
	return err
}

func (ddb *DoltDB) DeleteTag(ctx context.Context, tag ref.DoltRef) error {
	err := ddb.deleteRef(ctx, tag, nil, "")

	if err == ErrBranchNotFound {
		return ErrTagNotFound
	}

	return err
}

// NewWorkspaceAtCommit create a new workspace at the commit given.
func (ddb *DoltDB) NewWorkspaceAtCommit(ctx context.Context, workRef ref.DoltRef, c *Commit) error {
	ds, err := ddb.db.GetDataset(ctx, workRef.String())
	if err != nil {
		return err
	}

	addr, err := c.HashOf()
	if err != nil {
		return err
	}

	ds, err = ddb.db.SetHead(ctx, ds, addr, "")

	return err
}

func (ddb *DoltDB) DeleteWorkspace(ctx context.Context, workRef ref.DoltRef) error {
	err := ddb.deleteRef(ctx, workRef, nil, "")

	if err == ErrBranchNotFound {
		return ErrWorkspaceNotFound
	}

	return err
}

// Rebase rebases the underlying db from disk, re-loading the manifest. Useful when another process might have made
// changes to the database we need to read.
func (ddb *DoltDB) Rebase(ctx context.Context) error {
	return datas.ChunkStoreFromDatabase(ddb.db).Rebase(ctx)
}

// GC performs garbage collection on this ddb.
//
// If |safepointF| is non-nil, it will be called at some point after the GC begins
// and before the GC ends. It will be called without
// Database/ValueStore/NomsBlockStore locks held. If should establish
// safepoints in every application-level in-progress read and write workflow
// against this DoltDB. Examples of doing this include, for example, blocking
// until no possibly-stale ChunkStore state is retained in memory, or failing
// certain in-progress operations which cannot be finalized in a timely manner,
// etc.
func (ddb *DoltDB) GC(ctx context.Context, safepointF func() error) error {
	collector, ok := ddb.db.Database.(datas.GarbageCollector)
	if !ok {
		return fmt.Errorf("this database does not support garbage collection")
	}

	err := ddb.pruneUnreferencedDatasets(ctx)
	if err != nil {
		return err
	}

	datasets, err := ddb.db.Datasets(ctx)
	if err != nil {
		return err
	}

	newGen := make(hash.HashSet)
	oldGen := make(hash.HashSet)
	err = datasets.IterAll(ctx, func(keyStr string, h hash.Hash) error {
		var isOldGen bool
		switch {
		case ref.IsRef(keyStr):
			parsed, err := ref.Parse(keyStr)
			if err != nil && !errors.Is(err, ref.ErrUnknownRefType) {
				return err
			}

			refType := parsed.GetType()
			isOldGen = refType == ref.BranchRefType || refType == ref.RemoteRefType || refType == ref.InternalRefType
		}

		if isOldGen {
			oldGen.Insert(h)
		} else {
			newGen.Insert(h)
		}

		return nil
	})

	if err != nil {
		return err
	}

	return collector.GC(ctx, oldGen, newGen, safepointF)
}

func (ddb *DoltDB) ShallowGC(ctx context.Context) error {
	return datas.PruneTableFiles(ctx, ddb.db)
}

func (ddb *DoltDB) pruneUnreferencedDatasets(ctx context.Context) error {
	dd, err := ddb.db.Datasets(ctx)
	if err != nil {
		return err
	}

	var deletes []string
	_ = dd.IterAll(ctx, func(dsID string, _ hash.Hash) (err error) {
		if !ref.IsRef(dsID) && !ref.IsWorkingSet(dsID) {
			deletes = append(deletes, dsID)
		}
		return nil
	})

	// e.g. flushes
	for _, dsID := range deletes {
		ds, err := ddb.db.GetDataset(ctx, dsID)
		if err != nil {
			return err
		}

		ds, err = ddb.db.Delete(ctx, ds, "")
		if err != nil {
			return err
		}

		if ds.HasHead() {
			return fmt.Errorf("unsuccessful delete for dataset %s", ds.ID())
		}
	}

	return nil
}

// PullChunks initiates a pull into this database from the source database
// given, pulling all chunks reachable from the given targetHash. Pull progress
// is communicated over the provided channel.
func (ddb *DoltDB) PullChunks(
	ctx context.Context,
	tempDir string,
	srcDB *DoltDB,
	targetHashes []hash.Hash,
	statsCh chan pull.Stats,
	skipHashes hash.HashSet,
) error {
	return pullHash(ctx, ddb.db, srcDB.db, targetHashes, tempDir, statsCh, skipHashes)
}

func pullHash(
	ctx context.Context,
	destDB, srcDB datas.Database,
	targetHashes []hash.Hash,
	tempDir string,
	statsCh chan pull.Stats,
	skipHashes hash.HashSet,
) error {
	srcCS := datas.ChunkStoreFromDatabase(srcDB)
	destCS := datas.ChunkStoreFromDatabase(destDB)
	waf := types.WalkAddrsForNBF(srcDB.Format(), skipHashes)

	if datas.CanUsePuller(srcDB) && datas.CanUsePuller(destDB) {
		puller, err := pull.NewPuller(ctx, tempDir, defaultChunksPerTF, srcCS, destCS, waf, targetHashes, statsCh)
		if err == pull.ErrDBUpToDate {
			return nil
		} else if err != nil {
			return err
		}

		return puller.Pull(ctx)
	} else {
		return errors.New("Puller not supported")
	}
}

func (ddb *DoltDB) Clone(ctx context.Context, destDB *DoltDB, eventCh chan<- pull.TableFileEvent) error {
	return pull.Clone(ctx, datas.ChunkStoreFromDatabase(ddb.db), datas.ChunkStoreFromDatabase(destDB.db), eventCh)
}

// Returns |true| if the underlying ChunkStore for this DoltDB implements |chunks.TableFileStore|.
func (ddb *DoltDB) IsTableFileStore() bool {
	_, ok := datas.ChunkStoreFromDatabase(ddb.db).(chunks.TableFileStore)
	return ok
}

// ChunkJournal returns the ChunkJournal for this DoltDB, if one is in use.
func (ddb *DoltDB) ChunkJournal() *nbs.ChunkJournal {
	tableFileStore, ok := datas.ChunkStoreFromDatabase(ddb.db).(chunks.TableFileStore)
	if !ok {
		return nil
	}

	generationalNbs, ok := tableFileStore.(*nbs.GenerationalNBS)
	if !ok {
		return nil
	}

	newGen := generationalNbs.NewGen()
	nbs, ok := newGen.(*nbs.NomsBlockStore)
	if !ok {
		return nil
	}

	return nbs.ChunkJournal()
}

func (ddb *DoltDB) TableFileStoreHasJournal(ctx context.Context) (bool, error) {
	tableFileStore, ok := datas.ChunkStoreFromDatabase(ddb.db).(chunks.TableFileStore)
	if !ok {
		return false, errors.New("unsupported operation, DoltDB.TableFileStoreHasManifest on non-TableFileStore")
	}
	_, tableFiles, _, err := tableFileStore.Sources(ctx)
	if err != nil {
		return false, err
	}
	for _, tableFile := range tableFiles {
		if tableFile.FileID() == chunks.JournalFileID {
			return true, nil
		}
	}
	return false, nil
}

// DatasetsByRootHash returns the DatasetsMap for the specified root |hashof|.
func (ddb *DoltDB) DatasetsByRootHash(ctx context.Context, hashof hash.Hash) (datas.DatasetsMap, error) {
	return ddb.db.DatasetsByRootHash(ctx, hashof)
}

func (ddb *DoltDB) SetCommitHooks(ctx context.Context, postHooks []CommitHook) *DoltDB {
	ddb.db = ddb.db.SetCommitHooks(ctx, postHooks)
	return ddb
}

func (ddb *DoltDB) PrependCommitHook(ctx context.Context, hook CommitHook) *DoltDB {
	ddb.db = ddb.db.SetCommitHooks(ctx, append([]CommitHook{hook}, ddb.db.PostCommitHooks()...))
	return ddb
}

func (ddb *DoltDB) SetCommitHookLogger(ctx context.Context, wr io.Writer) *DoltDB {
	if ddb.db.Database != nil {
		ddb.db = ddb.db.SetCommitHookLogger(ctx, wr)
	}
	return ddb
}

func (ddb *DoltDB) ExecuteCommitHooks(ctx context.Context, datasetId string) error {
	ds, err := ddb.db.GetDataset(ctx, datasetId)
	if err != nil {
		return err
	}
	ddb.db.ExecuteCommitHooks(ctx, ds, false)
	return nil
}

func (ddb *DoltDB) GetBranchesByRootHash(ctx context.Context, rootHash hash.Hash) ([]RefWithHash, error) {
	dss, err := ddb.db.DatasetsByRootHash(ctx, rootHash)
	if err != nil {
		return nil, err
	}

	var refs []RefWithHash

	err = dss.IterAll(ctx, func(key string, addr hash.Hash) error {
		keyStr := key

		var dref ref.DoltRef
		if ref.IsRef(keyStr) {
			dref, err = ref.Parse(keyStr)
			if err != nil {
				return err
			}

			if _, ok := branchRefFilter[dref.GetType()]; ok {
				refs = append(refs, RefWithHash{dref, addr})
			}
		}

		return nil
	})
	if err != nil {
		return nil, err
	}

	return refs, nil
}

// AddStash takes current branch head commit, stash root value and stash metadata to create a new stash.
// It stores the new stash object in stash list Dataset, which can be created if it does not exist.
// Otherwise, it updates the stash list Dataset as there can only be one stashes Dataset.
func (ddb *DoltDB) AddStash(ctx context.Context, head *Commit, stash RootValue, meta *datas.StashMeta) error {
	stashesDS, err := ddb.db.GetDataset(ctx, ref.NewStashRef().String())
	if err != nil {
		return err
	}

	headCommitAddr, err := head.HashOf()
	if err != nil {
		return err
	}

	_, stashVal, err := ddb.writeRootValue(ctx, stash)
	if err != nil {
		return err
	}

	nbf := ddb.Format()
	vrw := ddb.ValueReadWriter()
	stashAddr, _, err := datas.NewStash(ctx, nbf, vrw, stashVal, headCommitAddr, meta)
	if err != nil {
		return err
	}

	// this either creates new stash list dataset or loads current stash list dataset if exists.
	stashList, err := datas.LoadStashList(ctx, nbf, ddb.NodeStore(), vrw, stashesDS)
	if err != nil {
		return err
	}

	stashListAddr, err := stashList.AddStash(ctx, vrw, stashAddr)
	if err != nil {
		return err
	}

	stashesDS, err = ddb.db.UpdateStashList(ctx, stashesDS, stashListAddr)
	return err
}

func (ddb *DoltDB) SetStatisics(ctx context.Context, branch string, addr hash.Hash) error {
	statsDs, err := ddb.db.GetDataset(ctx, ref.NewStatsRef(branch).String())
	if err != nil {
		return err
	}
	_, err = ddb.db.SetStatsRef(ctx, statsDs, addr)
	return err
}

func (ddb *DoltDB) DropStatisics(ctx context.Context, branch string) error {
	statsDs, err := ddb.db.GetDataset(ctx, ref.NewStatsRef(branch).String())

	_, err = ddb.db.Delete(ctx, statsDs, "")
	if err != nil {
		return err
	}
	return nil
}

var ErrNoStatistics = errors.New("no statistics found")

// GetStatistics returns the value of the singleton ref.StatsRef for this database
func (ddb *DoltDB) GetStatistics(ctx context.Context, branch string) (prolly.Map, error) {
	ds, err := ddb.db.GetDataset(ctx, ref.NewStatsRef(branch).String())
	if err != nil {
		return prolly.Map{}, err
	}

	if !ds.HasHead() {
		return prolly.Map{}, ErrNoStatistics
	}

	stats, err := datas.LoadStatistics(ctx, ddb.Format(), ddb.NodeStore(), ddb.ValueReadWriter(), ds)
	if err != nil {
		return prolly.Map{}, err
	}

	return stats.Map(), nil

}

// RemoveStashAtIdx takes and index of a stash to remove from the stash list map.
// It removes a Stash message from stash list Dataset, which cannot be performed
// by database Delete function. This function removes a single stash only and stash
// list dataset does not get removed if there are no entries left.
func (ddb *DoltDB) RemoveStashAtIdx(ctx context.Context, idx int) error {
	stashesDS, err := ddb.db.GetDataset(ctx, ref.NewStashRef().String())
	if err != nil {
		return err
	}

	if !stashesDS.HasHead() {
		return errors.New("No stash entries found.")
	}

	vrw := ddb.ValueReadWriter()
	stashList, err := datas.LoadStashList(ctx, ddb.Format(), ddb.NodeStore(), vrw, stashesDS)
	if err != nil {
		return err
	}

	stashListAddr, err := stashList.RemoveStashAtIdx(ctx, vrw, idx)
	if err != nil {
		return err
	}

	stashListCount, err := stashList.Count()
	if err != nil {
		return err
	}
	// if the stash list is empty, remove the stash list Dataset from the database
	if stashListCount == 0 {
		return ddb.RemoveAllStashes(ctx)
	}

	stashesDS, err = ddb.db.UpdateStashList(ctx, stashesDS, stashListAddr)
	return err
}

// RemoveAllStashes removes the stash list Dataset from the database,
// which equivalent to removing Stash entries from the stash list.
func (ddb *DoltDB) RemoveAllStashes(ctx context.Context) error {
	err := ddb.deleteRef(ctx, ref.NewStashRef(), nil, "")
	if err == ErrBranchNotFound {
		return nil
	}
	return err
}

// GetStashes returns array of Stash objects containing all stash entries in the stash list Dataset.
func (ddb *DoltDB) GetStashes(ctx context.Context) ([]*Stash, error) {
	stashesDS, err := ddb.db.GetDataset(ctx, ref.NewStashRef().String())
	if err != nil {
		return nil, err
	}

	if !stashesDS.HasHead() {
		return []*Stash{}, nil
	}

	return getStashList(ctx, stashesDS, ddb.vrw, ddb.NodeStore())
}

// GetStashHashAtIdx returns hash address only of the stash at given index.
func (ddb *DoltDB) GetStashHashAtIdx(ctx context.Context, idx int) (hash.Hash, error) {
	ds, err := ddb.db.GetDataset(ctx, ref.NewStashRef().String())
	if err != nil {
		return hash.Hash{}, err
	}

	if !ds.HasHead() {
		return hash.Hash{}, errors.New("No stash entries found.")
	}

	return getStashHashAtIdx(ctx, ds, ddb.NodeStore(), idx)
}

// GetStashRootAndHeadCommitAtIdx returns root value of stash working set and head commit of the branch that the stash was made on
// of the stash at given index.
func (ddb *DoltDB) GetStashRootAndHeadCommitAtIdx(ctx context.Context, idx int) (RootValue, *Commit, *datas.StashMeta, error) {
	ds, err := ddb.db.GetDataset(ctx, ref.NewStashRef().String())
	if err != nil {
		return nil, nil, nil, err
	}

	if !ds.HasHead() {
		return nil, nil, nil, errors.New("No stash entries found.")
	}

	return getStashAtIdx(ctx, ds, ddb.vrw, ddb.NodeStore(), idx)
}

// PersistGhostCommits persists the set of ghost commits to the database. This is how the application layer passes
// information about ghost commits to the storage layer. This can be called multiple times over the course of performing
// a shallow clone, but should not be called after the clone is complete.
func (ddb *DoltDB) PersistGhostCommits(ctx context.Context, ghostCommits hash.HashSet) error {
	return ddb.db.Database.PersistGhostCommitIDs(ctx, ghostCommits)
}<|MERGE_RESOLUTION|>--- conflicted
+++ resolved
@@ -73,11 +73,6 @@
 
 // DoltDB wraps access to the underlying noms database and hides some of the details of the underlying storage.
 type DoltDB struct {
-<<<<<<< HEAD
-	db           hooksDatabase
-	vrw          types.ValueReadWriter
-	ns           tree.NodeStore
-=======
 	db  hooksDatabase
 	vrw types.ValueReadWriter
 	ns  tree.NodeStore
@@ -87,7 +82,6 @@
 	// by looking through the filepath in reverse, finding the first .dolt directory, and then taking the
 	// parent directory as the database name. For non-filesystem based databases, the database name will not
 	// currently be populated.
->>>>>>> cd2209b8
 	databaseName string
 }
 
@@ -135,13 +129,9 @@
 		params[dbfactory.ChunkJournalParam] = struct{}{}
 	}
 
-<<<<<<< HEAD
-	// Pull the database name out of the URL string
-=======
 	// Pull the database name out of the URL string. For filesystem-based databases (e.g. in-memory or disk-based
 	// filesystem implementations), we can determine the database name by looking at the filesystem path. This
 	// won't work for other storage schemes though.
->>>>>>> cd2209b8
 	name := findParentDirectory(urlStr, ".dolt")
 
 	db, vrw, ns, err := dbfactory.CreateDB(ctx, nbf, urlStr, params)
@@ -1464,11 +1454,7 @@
 		return err
 	}
 
-<<<<<<< HEAD
-	wsSpec, err := ddb.writeWorkingSetAndNotifyListeners(ctx, workingSetRef, workingSet, meta, ds)
-=======
 	wsSpec, err := ddb.writeWorkingSet(ctx, workingSetRef, workingSet, meta, ds)
->>>>>>> cd2209b8
 	if err != nil {
 		return err
 	}
@@ -1499,11 +1485,7 @@
 		return nil, err
 	}
 
-<<<<<<< HEAD
-	wsSpec, err := ddb.writeWorkingSetAndNotifyListeners(ctx, workingSetRef, workingSet, meta, wsDs)
-=======
 	wsSpec, err := ddb.writeWorkingSet(ctx, workingSetRef, workingSet, meta, wsDs)
->>>>>>> cd2209b8
 	if err != nil {
 		return nil, err
 	}
@@ -1534,17 +1516,10 @@
 	return NewCommit(ctx, ddb.vrw, ddb.ns, dc)
 }
 
-<<<<<<< HEAD
-// writeWorkingSetAndNotifyListeners writes the specified |workingSet| at the specified |workingSetRef| with the
-// specified ws metadata, |meta|, in the dataset |wsDs| and returns the created WorkingSetSpec along with any error
-// encountered. If any listeners are registered for working root updates, then they will be notified as well.
-func (ddb *DoltDB) writeWorkingSetAndNotifyListeners(ctx context.Context, workingSetRef ref.WorkingSetRef, workingSet *WorkingSet, meta *datas.WorkingSetMeta, wsDs datas.Dataset) (wsSpec *datas.WorkingSetSpec, err error) {
-=======
 // writeWorkingSet writes the specified |workingSet| at the specified |workingSetRef| with the
 // specified ws metadata, |meta|, in the dataset |wsDs| and returns the created WorkingSetSpec along with any error
 // encountered. If any listeners are registered for working root updates, then they will be notified as well.
 func (ddb *DoltDB) writeWorkingSet(ctx context.Context, workingSetRef ref.WorkingSetRef, workingSet *WorkingSet, meta *datas.WorkingSetMeta, wsDs datas.Dataset) (wsSpec *datas.WorkingSetSpec, err error) {
->>>>>>> cd2209b8
 	var prevRoot RootValue
 	if wsDs.HasHead() {
 		prevWorkingSet, err := newWorkingSet(ctx, workingSetRef.String(), ddb.vrw, ddb.ns, wsDs)
