--- conflicted
+++ resolved
@@ -179,11 +179,6 @@
 	}
 }
 
-<<<<<<< HEAD
-// DO NOT CHANGE THIS TEST
-// It is necessary to ensure consistent system table definitions
-// for more info: https://github.com/liquidata-inc/dolt/pull/663
-=======
 func TestIndexRebuildingWithZeroIndexes(t *testing.T) {
 	db, _ := dbfactory.MemFactory{}.CreateDB(context.Background(), types.Format_7_18, nil, nil)
 	tSchema := createTestSchema(t)
@@ -415,7 +410,7 @@
 
 // DO NOT CHANGE THIS TEST
 // It is necessary to ensure consistent system table definitions
->>>>>>> 22b1f120
+// for more info: https://github.com/liquidata-inc/dolt/pull/663
 func TestSystemTableTags(t *testing.T) {
 	var sysTableMin uint64 = 1 << 51
 
