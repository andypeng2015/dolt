--- conflicted
+++ resolved
@@ -43,13 +43,8 @@
 type FileFactory struct {
 }
 
-<<<<<<< HEAD
 // CreateDB creates a local filesys backed database
-func (fact FileFactory) CreateDB(ctx context.Context, nbf *types.NomsBinFormat, urlObj *url.URL, params map[string]interface{}) (datas.Database, types.ValueReadWriter, error) {
-=======
-// CreateDB creates an local filesys backed database
 func (fact FileFactory) CreateDB(ctx context.Context, nbf *types.NomsBinFormat, urlObj *url.URL, params map[string]interface{}) (datas.Database, types.ValueReadWriter, tree.NodeStore, error) {
->>>>>>> 855895f3
 	path, err := url.PathUnescape(urlObj.Path)
 
 	if err != nil {
