--- conflicted
+++ resolved
@@ -1557,14 +1557,8 @@
 	}
 }
 
-<<<<<<< HEAD
-func RunStatsIOTests(t *testing.T, h DoltEnginetestHarness) {
-	h.Setup(setup.MydbData)
-	for _, script := range append(DoltStatsIOTests, DoltHistogramTests...) {
-=======
 func RunStatsStorageTests(t *testing.T, h DoltEnginetestHarness) {
 	for _, script := range append(DoltStatsStorageTests, DoltHistogramTests...) {
->>>>>>> 9e36f51f
 		func() {
 			h = h.NewHarness(t).WithConfigureStats(true)
 			e := mustNewEngine(t, h)
@@ -1572,18 +1566,6 @@
 				return
 			}
 			defer e.Close()
-<<<<<<< HEAD
-=======
-			TestProviderReloadScriptWithEngine(t, e, h, script)
-		}()
-	}
-}
-
-func RunStatsIOTestsWithoutReload(t *testing.T, h DoltEnginetestHarness) {
-	for _, script := range append(DoltStatsStorageTests, DoltHistogramTests...) {
-		func() {
-			h = h.NewHarness(t).WithConfigureStats(true)
->>>>>>> 9e36f51f
 			defer h.Close()
 			enginetest.TestScriptWithEngine(t, e, h, script)
 		}()
