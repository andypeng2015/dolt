--- conflicted
+++ resolved
@@ -43,27 +43,9 @@
 )
 
 type DoltHarness struct {
-<<<<<<< HEAD
-	t                   *testing.T
-	provider            dsess.DoltDatabaseProvider
-	statsPro            *statspro.StatsCoord
-	multiRepoEnv        *env.MultiRepoEnv
-	session             *dsess.DoltSession
-	branchControl       *branch_control.Controller
-	parallelism         int
-	skippedQueries      []string
-	setupData           []setup.SetupScript
-	resetData           []setup.SetupScript
-	engine              *gms.Engine
-	setupDbs            map[string]struct{}
-	skipSetupCommit     bool
-	configureStats      bool
-	useLocalFilesystem  bool
-	setupTestProcedures bool
-=======
 	t                     *testing.T
 	provider              dsess.DoltDatabaseProvider
-	statsPro              sql.StatsProvider
+	statsPro              *statspro.StatsCoord
 	multiRepoEnv          *env.MultiRepoEnv
 	session               *dsess.DoltSession
 	branchControl         *branch_control.Controller
@@ -78,7 +60,6 @@
 	configureStats        bool
 	useLocalFilesystem    bool
 	setupTestProcedures   bool
->>>>>>> 9e36f51f
 }
 
 func (d *DoltHarness) UseLocalFileSystem() {
@@ -262,25 +243,19 @@
 		require.True(t, ok)
 		d.provider = doltProvider
 
-<<<<<<< HEAD
-=======
 		d.gcSafepointController = dsess.NewGCSafepointController()
 
-		statsProv := statspro.NewProvider(d.provider.(*sqle.DoltDatabaseProvider), statsnoms.NewNomsStatsFactory(d.multiRepoEnv.RemoteDialProvider()))
-		d.statsPro = statsProv
-
->>>>>>> 9e36f51f
 		var err error
 		d.session, err = dsess.NewDoltSession(enginetest.NewBaseSession(), d.provider, d.multiRepoEnv.Config(), d.branchControl, d.statsPro, writer.NewWriteSession, d.gcSafepointController)
 		require.NoError(t, err)
 
-		ctx := enginetest.NewContext(d)
+		sqlCtx := enginetest.NewContext(d)
 		bThreads := sql.NewBackgroundThreads()
 
 		ctxGen := func(ctx context.Context) (*sql.Context, error) {
 			return d.NewContext(), nil
 		}
-		statsPro := statspro.NewStatsCoord(doltProvider, ctxGen, ctx.Session.GetLogger().Logger, bThreads, d.multiRepoEnv.GetEnv(d.multiRepoEnv.GetFirstDatabase()))
+		statsPro := statspro.NewStatsCoord(doltProvider, ctxGen, sqlCtx.Session.GetLogger().Logger, bThreads, d.multiRepoEnv.GetEnv(d.multiRepoEnv.GetFirstDatabase()))
 		err = statsPro.Restart(ctx)
 		if err != nil {
 			return nil, err
@@ -294,12 +269,8 @@
 		e.Analyzer.ExecBuilder = rowexec.NewOverrideBuilder(kvexec.Builder{})
 		d.engine = e
 
-<<<<<<< HEAD
-		databases := pro.AllDatabases(ctx)
-=======
-		sqlCtx := enginetest.NewContext(d)
 		databases := pro.AllDatabases(sqlCtx)
->>>>>>> 9e36f51f
+
 		d.setupDbs = make(map[string]struct{})
 		var dbs []string
 		for _, db := range databases {
@@ -321,10 +292,9 @@
 
 		e = e.WithBackgroundThreads(bThreads)
 
-<<<<<<< HEAD
 		if d.configureStats {
-			dSess := dsess.DSessFromSess(ctx.Session)
-			dbCache := dSess.DatabaseCache(ctx)
+			dSess := dsess.DSessFromSess(sqlCtx.Session)
+			dbCache := dSess.DatabaseCache(sqlCtx)
 			dsessDbs := make([]dsess.SqlDatabase, len(dbs))
 			for i, dbName := range dbs {
 				dsessDbs[i], _ = dbCache.GetCachedRevisionDb(fmt.Sprintf("%s/main", dbName), dbName)
@@ -332,27 +302,11 @@
 				if err != nil {
 					return nil, err
 				}
-				done, err := statsPro.Add(ctx, dsessDbs[i], ref.NewBranchRef("main"), fs)
+				done, err := statsPro.Add(sqlCtx, dsessDbs[i], ref.NewBranchRef("main"), fs)
 				if err != nil {
 					return nil, err
 				}
 				<-done
-=======
-			dSess := dsess.DSessFromSess(sqlCtx.Session)
-			dbCache := dSess.DatabaseCache(sqlCtx)
-
-			dsessDbs := make([]dsess.SqlDatabase, len(dbs))
-			for i, dbName := range dbs {
-				dsessDbs[i], _ = dbCache.GetCachedRevisionDb(fmt.Sprintf("%s/main", dbName), dbName)
-			}
-
-			ctxFact := func(context.Context) (*sql.Context, error) {
-				sess := d.newSessionWithClient(sql.Client{Address: "localhost", User: "root"})
-				return sql.NewContext(context.Background(), sql.WithSession(sess)), nil
-			}
-			if err = statsProv.Configure(sqlCtx, ctxFact, bThreads, dsessDbs); err != nil {
-				return nil, err
->>>>>>> 9e36f51f
 			}
 
 			statsOnlyQueries := filterStatsOnlyQueries(d.setupData)
@@ -368,7 +322,6 @@
 	d.engine.Analyzer.Catalog.MySQLDb = mysql_db.CreateEmptyMySQLDb()
 	d.engine.Analyzer.Catalog.MySQLDb.AddRootAccount()
 
-<<<<<<< HEAD
 	ctxGen := func(ctx context.Context) (*sql.Context, error) {
 		return d.NewContext(), nil
 	}
@@ -378,11 +331,6 @@
 	d.engine.Analyzer.Catalog.StatsProvider = statsPro
 
 	e, err := enginetest.RunSetupScripts(ctx, d.engine, d.resetScripts(), d.SupportsNativeIndexCreation())
-=======
-	var err error
-	sqlCtx := enginetest.NewContext(d)
-	e, err := enginetest.RunSetupScripts(sqlCtx, d.engine, d.resetScripts(), d.SupportsNativeIndexCreation())
->>>>>>> 9e36f51f
 
 	// Get a fresh session after running setup scripts, since some setup scripts can change the session state
 	d.session, err = dsess.NewDoltSession(enginetest.NewBaseSession(), d.provider, d.multiRepoEnv.Config(), d.branchControl, d.statsPro, writer.NewWriteSession, nil)
