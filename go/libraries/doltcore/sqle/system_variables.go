--- conflicted
+++ resolved
@@ -212,9 +212,6 @@
 		Default: int8(0),
 	},
 	&sql.MysqlSystemVariable{
-<<<<<<< HEAD
-		Name:    dsess.DoltStatsEnabled,
-=======
 		Name:    "dolt_optimize_json",
 		Dynamic: true,
 		Scope:   sql.GetMysqlScope(sql.SystemVariableScope_Both),
@@ -222,8 +219,7 @@
 		Default: int8(1),
 	},
 	&sql.MysqlSystemVariable{
-		Name:    dsess.DoltStatsAutoRefreshEnabled,
->>>>>>> 9e36f51f
+		Name:    dsess.DoltStatsEnabled,
 		Dynamic: true,
 		Scope:   sql.GetMysqlScope(sql.SystemVariableScope_Global),
 		Type:    types.NewSystemBoolType(dsess.DoltStatsEnabled),
@@ -254,13 +250,8 @@
 		Name:    dsess.DoltStatsGCInterval,
 		Dynamic: true,
 		Scope:   sql.GetMysqlScope(sql.SystemVariableScope_Global),
-<<<<<<< HEAD
 		Type:    types.NewSystemIntType(dsess.DoltStatsGCInterval, 0, math.MaxInt, false),
 		Default: 60 * 60 * 24,
-=======
-		Type:    types.NewSystemIntType(dsess.DoltStatsAutoRefreshInterval, 0, math.MaxInt, false),
-		Default: 600,
->>>>>>> 9e36f51f
 	},
 	&sql.MysqlSystemVariable{
 		Name:    dsess.DoltStatsBranches,
