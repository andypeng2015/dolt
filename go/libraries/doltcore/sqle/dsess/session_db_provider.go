// Copyright 2021 Dolthub, Inc.
//
// Licensed under the Apache License, Version 2.0 (the "License");
// you may not use this file except in compliance with the License.
// You may obtain a copy of the License at
//
//     http://www.apache.org/licenses/LICENSE-2.0
//
// Unless required by applicable law or agreed to in writing, software
// distributed under the License is distributed on an "AS IS" BASIS,
// WITHOUT WARRANTIES OR CONDITIONS OF ANY KIND, either express or implied.
// See the License for the specific language governing permissions and
// limitations under the License.

package dsess

import (
	"context"

	"github.com/dolthub/go-mysql-server/sql"

	"github.com/dolthub/dolt/go/libraries/doltcore/doltdb"
	"github.com/dolthub/dolt/go/libraries/doltcore/env"
	"github.com/dolthub/dolt/go/libraries/utils/filesys"
	"github.com/dolthub/dolt/go/store/types"
)

// RevisionDatabase allows callers to query a revision database for the commit, branch, or tag it is pinned to. For
// example, when using a database with a branch revision specification, that database is only able to use that branch
// and cannot change branch heads. Calling `Revision` on that database will return the branch name. Similarly, for
// databases using a commit revision spec or a tag revision spec, Revision will return the commit or tag, respectively.
// Currently, only explicit branch names, commit hashes, and tag names are allowed as database revision specs. Other
// refspecs, such as "HEAD~2" are not supported yet.
type RevisionDatabase interface {
	// Revision returns the specific branch, commit, or tag to which this revision database has been pinned. Other
	// revision specifications (e.g. "HEAD~2") are not supported. If a database implements RevisionDatabase, but
	// is not pinned to a specific revision, the empty string is returned.
	Revision() string
	// RevisionType returns the type of revision this database is pinned to.
	RevisionType() RevisionType
	// RevisionQualifiedName returns the fully qualified name of the database, which includes the revision if one is
	// specified.
	RevisionQualifiedName() string
	// RequestedName returns the name of the database as requested by the user when the name was resolved to this
	// database.
	RequestedName() string
	// Versioned returns whether this database implementation supports more than a single revision.
	// TODO: This shouldn't be a necessary part of the interface, but it's required to differentiate between dolt-backed
	//  databases and others that we serve for custom purposes with similar pieces of functionality, and the session
	//  management logic intermixes these concerns.
	Versioned() bool
}

// RevisionType represents the type of revision a database is pinned to. For branches and tags, the revision is a
// string naming that branch or tag. For other revision specs, e.g. "HEAD~2", the revision is a commit hash.
type RevisionType int

const (
	RevisionTypeNone RevisionType = iota
	RevisionTypeBranch
	RevisionTypeTag
	RevisionTypeCommit
)

// RemoteReadReplicaDatabase is a database that pulls from a connected remote when a transaction begins.
type RemoteReadReplicaDatabase interface {
	// ValidReplicaState returns whether this read replica is in a valid state to pull from the remote
	ValidReplicaState(ctx *sql.Context) bool
	// PullFromRemote performs a pull from the remote and returns any error encountered
	PullFromRemote(ctx *sql.Context) error
}

type DoltDatabaseProvider interface {
	sql.MutableDatabaseProvider
	// FileSystem returns the filesystem used by this provider, rooted at the data directory for all databases.
	FileSystem() filesys.Filesys
	// FileSystemForDatabase returns a filesystem, with the working directory set to the root directory
	// of the requested database. If the requested database isn't found, a database not found error
	// is returned.
	FileSystemForDatabase(dbname string) (filesys.Filesys, error)
	// GetRemoteDB returns the remote database for given env.Remote object using the local database's vrw, and
	// withCaching defines whether the remoteDB gets cached or not.
	// This function replaces env.Remote's GetRemoteDB method during SQL session to access dialer in order
	// to get remote database associated to the env.Remote object.
	GetRemoteDB(ctx context.Context, format *types.NomsBinFormat, r env.Remote, withCaching bool) (*doltdb.DoltDB, error)
	// CloneDatabaseFromRemote clones the database from the specified remoteURL as a new database in this provider.
	// dbName is the name for the new database, branch is an optional parameter indicating which branch to clone
	// (otherwise all branches are cloned), remoteName is the name for the remote created in the new database, and
	// remoteUrl is a URL (e.g. "file:///dbs/db1") or an <org>/<database> path indicating a database hosted on DoltHub.
	CloneDatabaseFromRemote(ctx *sql.Context, dbName, branch, remoteName, remoteUrl string, remoteParams map[string]string) error
	// SessionDatabase returns the SessionDatabase for the specified database, which may name a revision of a base
	// database.
	SessionDatabase(ctx *sql.Context, dbName string) (SqlDatabase, bool, error)
	// BaseDatabase returns the base database for the specified database name. Meant for informational purposes when
	// managing the session initialization only. Use SessionDatabase for normal database retrieval.
	BaseDatabase(ctx *sql.Context, dbName string) (SqlDatabase, bool)
	// DoltDatabases returns all databases known to this provider.
	DoltDatabases() []SqlDatabase
}

type SqlDatabase interface {
	sql.Database
	SessionDatabase
	RevisionDatabase

	// TODO: get rid of this, it's managed by the session, not the DB
	GetRoot(*sql.Context) (*doltdb.RootValue, error)
	// TODO: remove ddb from the below, it's separable and is 95% of the uses of this method
	DbData() env.DbData
<<<<<<< HEAD
=======
	// DoltDatabases returns all underlying DoltDBs for this database.
	DoltDatabases() []*doltdb.DoltDB
	Flush(*sql.Context) error
>>>>>>> ee8a7e69
}<|MERGE_RESOLUTION|>--- conflicted
+++ resolved
@@ -107,10 +107,6 @@
 	GetRoot(*sql.Context) (*doltdb.RootValue, error)
 	// TODO: remove ddb from the below, it's separable and is 95% of the uses of this method
 	DbData() env.DbData
-<<<<<<< HEAD
-=======
 	// DoltDatabases returns all underlying DoltDBs for this database.
 	DoltDatabases() []*doltdb.DoltDB
-	Flush(*sql.Context) error
->>>>>>> ee8a7e69
 }