// Copyright 2022 Dolthub, Inc.
//
// Licensed under the Apache License, Version 2.0 (the "License");
// you may not use this file except in compliance with the License.
// You may obtain a copy of the License at
//
//     http://www.apache.org/licenses/LICENSE-2.0
//
// Unless required by applicable law or agreed to in writing, software
// distributed under the License is distributed on an "AS IS" BASIS,
// WITHOUT WARRANTIES OR CONDITIONS OF ANY KIND, either express or implied.
// See the License for the specific language governing permissions and
// limitations under the License.

package dprocedures

import (
	"context"
	"errors"
	"fmt"
	"os"
	"time"

	"github.com/cenkalti/backoff/v4"
	"github.com/dolthub/go-mysql-server/sql"

	"github.com/dolthub/dolt/go/cmd/dolt/cli"
	"github.com/dolthub/dolt/go/libraries/doltcore/branch_control"
	"github.com/dolthub/dolt/go/libraries/doltcore/dconfig"
	"github.com/dolthub/dolt/go/libraries/doltcore/doltdb"
	"github.com/dolthub/dolt/go/libraries/doltcore/sqle/dsess"
	"github.com/dolthub/dolt/go/store/hash"
	"github.com/dolthub/dolt/go/store/types"
)

const (
	cmdFailure = 1
	cmdSuccess = 0
)

func init() {
	if os.Getenv(dconfig.EnvDisableGcProcedure) != "" {
		DoltGCFeatureFlag = false
	}
	if choice := os.Getenv(dconfig.EnvGCSafepointControllerChoice); choice != "" {
		if choice == "session_aware" {
			UseSessionAwareSafepointController = true
		} else if choice != "kill_connections" {
			panic("Invalid value for " + dconfig.EnvGCSafepointControllerChoice + ". must be session_aware or kill_connections")
		}
	}
}

var DoltGCFeatureFlag = true
var UseSessionAwareSafepointController = false

// doltGC is the stored procedure to run online garbage collection on a database.
func doltGC(ctx *sql.Context, args ...string) (sql.RowIter, error) {
	if !DoltGCFeatureFlag {
		return nil, errors.New("DOLT_GC() stored procedure disabled")
	}
	res, err := doDoltGC(ctx, args)
	if err != nil {
		return nil, err
	}
	return rowToIter(int64(res)), nil
}

var ErrServerPerformedGC = errors.New("this connection was established when this server performed an online garbage collection. this connection can no longer be used. please reconnect.")

// The original behavior safepoint controller, which kills all connections right as the GC process is being finalized.
// The only connection which is left up is the connection on which dolt_gc is called, but that connection is
// invalidated in such a way that all future queries on it return an error.
type killConnectionsSafepointController struct {
	callCtx   *sql.Context
	doltDB    *doltdb.DoltDB
	origEpoch int
}

func (sc killConnectionsSafepointController) BeginGC(ctx context.Context, keeper func(hash.Hash) bool) error {
	sc.doltDB.PurgeCaches()
	return nil
}

func (sc killConnectionsSafepointController) EstablishPreFinalizeSafepoint(ctx context.Context) error {
	return nil
}

func checkEpochSame(origEpoch int) error {
	// Here we need to sanity check role and epoch.
	if origEpoch != -1 {
		if _, role, ok := sql.SystemVariables.GetGlobal(dsess.DoltClusterRoleVariable); ok {
			if role.(string) != "primary" {
				return fmt.Errorf("dolt_gc failed: when we began we were a primary in a cluster, but now our role is %s", role.(string))
			}
			_, epoch, ok := sql.SystemVariables.GetGlobal(dsess.DoltClusterRoleEpochVariable)
			if !ok {
				return fmt.Errorf("dolt_gc failed: when we began we were a primary in a cluster, but we can no longer read the cluster role epoch.")
			}
			if origEpoch != epoch.(int) {
				return fmt.Errorf("dolt_gc failed: when we began we were primary in the cluster at epoch %d, but now we are at epoch %d. for gc to safely finalize, our role and epoch must not change throughout the gc.", origEpoch, epoch.(int))
			}
		} else {
			return fmt.Errorf("dolt_gc failed: when we began we were a primary in a cluster, but we can no longer read the cluster role.")
		}
	}
	return nil
}

func (sc killConnectionsSafepointController) EstablishPostFinalizeSafepoint(ctx context.Context) error {
	err := checkEpochSame(sc.origEpoch)
	if err != nil {
		return err
	}

	killed := make(map[uint32]struct{})
	processes := sc.callCtx.ProcessList.Processes()
	for _, p := range processes {
		if p.Connection != sc.callCtx.Session.ID() {
			// Kill any inflight query.
			sc.callCtx.ProcessList.Kill(p.Connection)
			// Tear down the connection itself.
			sc.callCtx.KillConnection(p.Connection)
			killed[p.Connection] = struct{}{}
		}
	}

	// Look in processes until the connections are actually gone.
	params := backoff.NewExponentialBackOff()
	params.InitialInterval = 1 * time.Millisecond
	params.MaxInterval = 25 * time.Millisecond
	params.MaxElapsedTime = 10 * time.Second
	var unkilled map[uint32]struct{}
	err = backoff.Retry(func() error {
		unkilled = make(map[uint32]struct{})
		processes := sc.callCtx.ProcessList.Processes()
		for _, p := range processes {
			if _, ok := killed[p.Connection]; ok {
				unkilled[p.Connection] = struct{}{}
				sc.callCtx.ProcessList.Kill(p.Connection)
			}
		}
		if len(unkilled) > 0 {
			return errors.New("could not establish safepont")
		}
		return nil
	}, params)
	if err != nil {
		return fmt.Errorf("%w: still saw these connections in the process list: %v", err, unkilled)
	}
	sc.callCtx.Session.SetTransaction(nil)
	dsess.DSessFromSess(sc.callCtx.Session).SetValidateErr(ErrServerPerformedGC)
	return nil
}

func (sc killConnectionsSafepointController) CancelSafepoint() {
}

type sessionAwareSafepointController struct {
<<<<<<< HEAD
	controller  *dsess.GCSafepointController
	dbname      string
	callSession *dsess.DoltSession
=======
	controller *dsess.GCSafepointController
	callCtx    *sql.Context
	origEpoch  int
	doltDB     *doltdb.DoltDB
>>>>>>> d4a62c13

	waiter *dsess.GCSafepointWaiter
	keeper func(hash.Hash) bool
}

func (sc *sessionAwareSafepointController) visit(ctx context.Context, sess *dsess.DoltSession) error {
	return sess.VisitGCRoots(ctx, sc.dbname, sc.keeper)
}

func (sc *sessionAwareSafepointController) BeginGC(ctx context.Context, keeper func(hash.Hash) bool) error {
	sc.doltDB.PurgeCaches()
	sc.keeper = keeper
	err := sc.visit(ctx, sc.callSession)
	if err != nil {
		return err
	}
	sc.waiter = sc.controller.Waiter(ctx, sc.callSession, sc.visit)
	return nil
}

func (sc *sessionAwareSafepointController) EstablishPreFinalizeSafepoint(ctx context.Context) error {
	return sc.waiter.Wait(ctx)
}

func (sc *sessionAwareSafepointController) EstablishPostFinalizeSafepoint(ctx context.Context) error {
	return nil
}

func (sc *sessionAwareSafepointController) CancelSafepoint() {
	canceledCtx, cancel := context.WithCancel(context.Background())
	cancel()
	sc.waiter.Wait(canceledCtx)
}

func doDoltGC(ctx *sql.Context, args []string) (int, error) {
	dbName := ctx.GetCurrentDatabase()

	if len(dbName) == 0 {
		return cmdFailure, fmt.Errorf("Empty database name.")
	}
	if err := branch_control.CheckAccess(ctx, branch_control.Permissions_Write); err != nil {
		return cmdFailure, err
	}

	apr, err := cli.CreateGCArgParser().Parse(args)
	if err != nil {
		return cmdFailure, err
	}

	if apr.NArg() != 0 {
		return cmdFailure, InvalidArgErr
	}

	dSess := dsess.DSessFromSess(ctx.Session)
	ddb, ok := dSess.GetDoltDB(ctx, dbName)
	if !ok {
		return cmdFailure, fmt.Errorf("Could not load database %s", dbName)
	}

	if apr.Contains(cli.ShallowFlag) && apr.Contains(cli.FullFlag) {
		return cmdFailure, fmt.Errorf("cannot supply both --shallow and --full to dolt_gc: %w", InvalidArgErr)
	}

	if apr.Contains(cli.ShallowFlag) {
		err = ddb.ShallowGC(ctx)
		if err != nil {
			return cmdFailure, err
		}
	} else {
		var mode types.GCMode = types.GCModeDefault
		if apr.Contains(cli.FullFlag) {
			mode = types.GCModeFull
		}

		err := RunDoltGC(ctx, ddb, mode, ctx.GetCurrentDatabase())
		if err != nil {
			return cmdFailure, err
		}
	}

	return cmdSuccess, nil
}

func RunDoltGC(ctx *sql.Context, ddb *doltdb.DoltDB, mode types.GCMode, dbname string) error {
	var sc types.GCSafepointController
	if UseSessionAwareSafepointController {
		dSess := dsess.DSessFromSess(ctx.Session)
		gcSafepointController := dSess.GCSafepointController()
		sc = &sessionAwareSafepointController{
			callSession: dSess,
			dbname:      dbname,
			controller:  gcSafepointController,
		}
	} else {
		// Legacy safepoint controller behavior was to not
		// allow GC on a standby server. GC on a standby server
		// with killConnections safepoints should be safe now,
		// but we retain this legacy behavior for now.
		origepoch := -1
		if _, role, ok := sql.SystemVariables.GetGlobal(dsess.DoltClusterRoleVariable); ok {
			// TODO: magic constant...
			if role.(string) != "primary" {
				return fmt.Errorf("cannot run a full dolt_gc() while cluster replication is enabled and role is %s; must be the primary", role.(string))
			}
			_, epoch, ok := sql.SystemVariables.GetGlobal(dsess.DoltClusterRoleEpochVariable)
			if !ok {
				return fmt.Errorf("internal error: cannot run a full dolt_gc(); cluster replication is enabled but could not read %s", dsess.DoltClusterRoleEpochVariable)
			}
			origepoch = epoch.(int)
		}
<<<<<<< HEAD
		sc = killConnectionsSafepointController{
			origEpoch: origepoch,
			callCtx:   ctx,
=======

		var mode types.GCMode = types.GCModeDefault
		if apr.Contains(cli.FullFlag) {
			mode = types.GCModeFull
		}

		var sc types.GCSafepointController
		if useSessionAwareSafepointController {
			gcSafepointController := dSess.GCSafepointController()
			sc = &sessionAwareSafepointController{
				origEpoch:  origepoch,
				callCtx:    ctx,
				controller: gcSafepointController,
				doltDB:     ddb,
			}
		} else {
			sc = killConnectionsSafepointController{
				origEpoch: origepoch,
				callCtx:   ctx,
				doltDB:    ddb,
			}
		}
		err = ddb.GC(ctx, mode, sc)
		if err != nil {
			return cmdFailure, err
>>>>>>> d4a62c13
		}
	}
	return ddb.GC(ctx, mode, sc)
}<|MERGE_RESOLUTION|>--- conflicted
+++ resolved
@@ -157,16 +157,11 @@
 }
 
 type sessionAwareSafepointController struct {
-<<<<<<< HEAD
 	controller  *dsess.GCSafepointController
 	dbname      string
 	callSession *dsess.DoltSession
-=======
-	controller *dsess.GCSafepointController
-	callCtx    *sql.Context
-	origEpoch  int
-	doltDB     *doltdb.DoltDB
->>>>>>> d4a62c13
+	origEpoch   int
+	doltDB      *doltdb.DoltDB
 
 	waiter *dsess.GCSafepointWaiter
 	keeper func(hash.Hash) bool
@@ -259,6 +254,7 @@
 			callSession: dSess,
 			dbname:      dbname,
 			controller:  gcSafepointController,
+			doltDB:      ddb,
 		}
 	} else {
 		// Legacy safepoint controller behavior was to not
@@ -277,37 +273,10 @@
 			}
 			origepoch = epoch.(int)
 		}
-<<<<<<< HEAD
 		sc = killConnectionsSafepointController{
 			origEpoch: origepoch,
 			callCtx:   ctx,
-=======
-
-		var mode types.GCMode = types.GCModeDefault
-		if apr.Contains(cli.FullFlag) {
-			mode = types.GCModeFull
-		}
-
-		var sc types.GCSafepointController
-		if useSessionAwareSafepointController {
-			gcSafepointController := dSess.GCSafepointController()
-			sc = &sessionAwareSafepointController{
-				origEpoch:  origepoch,
-				callCtx:    ctx,
-				controller: gcSafepointController,
-				doltDB:     ddb,
-			}
-		} else {
-			sc = killConnectionsSafepointController{
-				origEpoch: origepoch,
-				callCtx:   ctx,
-				doltDB:    ddb,
-			}
-		}
-		err = ddb.GC(ctx, mode, sc)
-		if err != nil {
-			return cmdFailure, err
->>>>>>> d4a62c13
+			doltDB:    ddb,
 		}
 	}
 	return ddb.GC(ctx, mode, sc)
