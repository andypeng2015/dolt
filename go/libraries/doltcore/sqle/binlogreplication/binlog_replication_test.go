// Copyright 2022 Dolthub, Inc.
//
// Licensed under the Apache License, Version 2.0 (the "License");
// you may not use this file except in compliance with the License.
// You may obtain a copy of the License at
//
//     http://www.apache.org/licenses/LICENSE-2.0
//
// Unless required by applicable law or agreed to in writing, software
// distributed under the License is distributed on an "AS IS" BASIS,
// WITHOUT WARRANTIES OR CONDITIONS OF ANY KIND, either express or implied.
// See the License for the specific language governing permissions and
// limitations under the License.

package binlogreplication

import (
	"bufio"
	"fmt"
	"io"
	"net"
	"os"
	"os/exec"
	"os/user"
	"path/filepath"
	"reflect"
	"regexp"
	"runtime"
	"slices"
	"strconv"
	"strings"
	"syscall"
	"testing"
	"time"

	"github.com/dolthub/vitess/go/mysql"
	_ "github.com/go-sql-driver/mysql"
	"github.com/jmoiron/sqlx"
	"github.com/stretchr/testify/require"

	"github.com/dolthub/go-mysql-server/sql/binlogreplication"
)

var mySqlPort, doltPort int
var primaryDatabase, replicaDatabase *sqlx.DB
var mySqlProcess, doltProcess *os.Process
var doltLogFilePath, oldDoltLogFilePath, mysqlLogFilePath string
var doltLogFile, mysqlLogFile *os.File
var testDir string
var originalWorkingDir string

func teardown(t *testing.T) {
	if mySqlProcess != nil {
		stopMySqlServer(t)
	}
	if doltProcess != nil {
		stopDoltSqlServer(t)
	}
	if mysqlLogFile != nil {
		mysqlLogFile.Close()
	}
	if doltLogFile != nil {
		doltLogFile.Close()
	}

	// Output server logs on failure for easier debugging
	if t.Failed() {
		if oldDoltLogFilePath != "" {
			fmt.Printf("\nDolt server log from %s:\n", oldDoltLogFilePath)
			printFile(oldDoltLogFilePath)
		}

		fmt.Printf("\nDolt server log from %s:\n", doltLogFilePath)
		printFile(doltLogFilePath)
		fmt.Printf("\nMySQL server log from %s:\n", mysqlLogFilePath)
		printFile(mysqlLogFilePath)
	} else {
		// clean up temp files on clean test runs
		defer os.RemoveAll(testDir)
	}

	if toxiClient != nil {
		proxies, _ := toxiClient.Proxies()
		for _, value := range proxies {
			value.Delete()
		}
	}
}

// TestBinlogReplicationSanityCheck performs the simplest possible binlog replication test. It starts up
// a MySQL primary and a Dolt replica, and asserts that a CREATE TABLE statement properly replicates to the
// Dolt replica.
func TestBinlogReplicationSanityCheck(t *testing.T) {
	defer teardown(t)
	startSqlServers(t)
	startReplication(t, mySqlPort)

	// Make changes on the primary and verify on the replica
	primaryDatabase.MustExec("create table t (pk int primary key)")
	waitForReplicaToCatchUp(t)
	expectedStatement := "CREATE TABLE t ( pk int NOT NULL, PRIMARY KEY (pk)) ENGINE=InnoDB DEFAULT CHARSET=utf8mb4 COLLATE=utf8mb4_0900_bin"
	assertCreateTableStatement(t, replicaDatabase, "t", expectedStatement)
	assertRepoStateFileExists(t, "db01")
}

// TestBinlogSystemUserIsLocked tests that the binlog applier user is locked and cannot be used to connect to the server.
func TestBinlogSystemUserIsLocked(t *testing.T) {
	defer teardown(t)
	startSqlServers(t)

	dsn := fmt.Sprintf("%s@tcp(127.0.0.1:%v)/", binlogApplierUser, doltPort)
	db, err := sqlx.Open("mysql", dsn)
	require.NoError(t, err)

	// Before starting replication, the system account does not exist
	err = db.Ping()
	require.Error(t, err)
	require.ErrorContains(t, err, "User not found")

	// After starting replication, the system account is locked
	startReplication(t, mySqlPort)
	err = db.Ping()
	require.Error(t, err)
	require.ErrorContains(t, err, "Access denied for user")
}

// TestFlushLogs tests that binary logs can be flushed on the primary, which forces a new binlog file to be written,
// including sending new Rotate and FormatDescription events to the replica. This is a simple sanity tests that we can
// process the events without errors.
func TestFlushLogs(t *testing.T) {
	defer teardown(t)
	startSqlServers(t)
	startReplication(t, mySqlPort)

	// Make changes on the primary and verify on the replica
	primaryDatabase.MustExec("create table t (pk int primary key)")
	waitForReplicaToCatchUp(t)
	expectedStatement := "CREATE TABLE t ( pk int NOT NULL, PRIMARY KEY (pk)) ENGINE=InnoDB DEFAULT CHARSET=utf8mb4 COLLATE=utf8mb4_0900_bin"
	assertCreateTableStatement(t, replicaDatabase, "t", expectedStatement)

	primaryDatabase.MustExec("flush binary logs;")
	waitForReplicaToCatchUp(t)

	primaryDatabase.MustExec("insert into t values (1), (2), (3);")
	waitForReplicaToCatchUp(t)

	requireReplicaResults(t, "select * from db01.t;", [][]any{
		{"1"}, {"2"}, {"3"},
	})
}

// TestResetReplica tests that "RESET REPLICA" and "RESET REPLICA ALL" correctly clear out
// replication configuration and metadata.
func TestResetReplica(t *testing.T) {
	defer teardown(t)
	startSqlServers(t)
	startReplication(t, mySqlPort)

	// RESET REPLICA returns an error if replication is running
	_, err := replicaDatabase.Queryx("RESET REPLICA")
	require.Error(t, err)
	require.ErrorContains(t, err, "unable to reset replica while replication is running")

	// Calling RESET REPLICA clears out any errors
	replicaDatabase.MustExec("STOP REPLICA;")
	rows, err := replicaDatabase.Queryx("RESET REPLICA;")
	require.NoError(t, err)
	require.NoError(t, rows.Close())

	status := queryReplicaStatus(t)
	require.Equal(t, "0", status["Last_Errno"])
	require.Equal(t, "", status["Last_Error"])
	require.Equal(t, "0", status["Last_IO_Errno"])
	require.Equal(t, "", status["Last_IO_Error"])
	require.Equal(t, "", status["Last_IO_Error_Timestamp"])
	require.Equal(t, "0", status["Last_SQL_Errno"])
	require.Equal(t, "", status["Last_SQL_Error"])
	require.Equal(t, "", status["Last_SQL_Error_Timestamp"])

	// Calling RESET REPLICA ALL clears out all replica configuration
	rows, err = replicaDatabase.Queryx("RESET REPLICA ALL;")
	require.NoError(t, err)
	require.NoError(t, rows.Close())

	rows, err = replicaDatabase.Queryx("SHOW REPLICA STATUS;")
	require.NoError(t, err)
	require.False(t, rows.Next())
	require.NoError(t, rows.Close())

	rows, err = replicaDatabase.Queryx("select * from mysql.slave_master_info;")
	require.NoError(t, err)
	require.False(t, rows.Next())
	require.NoError(t, rows.Close())

	// Start replication again and verify that we can still query replica status
	startReplication(t, mySqlPort)
	replicaStatus := showReplicaStatus(t)
	require.Equal(t, "0", replicaStatus["Last_Errno"])
	require.Equal(t, "", replicaStatus["Last_Error"])
	require.True(t, replicaStatus["Replica_IO_Running"] == binlogreplication.ReplicaIoRunning ||
		replicaStatus["Replica_IO_Running"] == binlogreplication.ReplicaIoConnecting)
}

// TestStartReplicaErrors tests that the "START REPLICA" command returns appropriate responses
// for various error conditions.
func TestStartReplicaErrors(t *testing.T) {
	defer teardown(t)
	startSqlServers(t)

	// START REPLICA returns an error when no replication source is configured
	_, err := replicaDatabase.Queryx("START REPLICA;")
	require.Error(t, err)
	require.ErrorContains(t, err, ErrServerNotConfiguredAsReplica.Error())

	// For an incomplete source configuration, throw an error as early as possible to make sure the user notices it.
	replicaDatabase.MustExec("CHANGE REPLICATION SOURCE TO SOURCE_PORT=1234, SOURCE_HOST='localhost';")
	rows, err := replicaDatabase.Queryx("START REPLICA;")
	require.Error(t, err)
	require.ErrorContains(t, err, "Invalid (empty) username")
	require.Nil(t, rows)

	// SOURCE_AUTO_POSITION cannot be disabled – we only support GTID positioning
	rows, err = replicaDatabase.Queryx("CHANGE REPLICATION SOURCE TO SOURCE_PORT=1234, " +
		"SOURCE_HOST='localhost', SOURCE_USER='replicator', SOURCE_AUTO_POSITION=0;")
	require.Error(t, err)
	require.ErrorContains(t, err, "Error 1105 (HY000): SOURCE_AUTO_POSITION cannot be disabled")
	require.Nil(t, rows)

	// START REPLICA logs a warning if replication is already running
	startReplication(t, mySqlPort)
	replicaDatabase.MustExec("START REPLICA;")
	assertWarning(t, replicaDatabase, 3083, "Replication thread(s) for channel '' are already running.")
}

// TestShowReplicaStatus tests various cases "SHOW REPLICA STATUS" that aren't covered by other tests.
func TestShowReplicaStatus(t *testing.T) {
	defer teardown(t)
	startSqlServers(t)

	// Assert that very long hostnames are handled correctly
	longHostname := "really.really.really.really.long.host.name.012345678901234567890123456789012345678901234567890123456789.com"
	replicaDatabase.MustExec(fmt.Sprintf("CHANGE REPLICATION SOURCE TO SOURCE_HOST='%s';", longHostname))
	status := showReplicaStatus(t)
	require.Equal(t, longHostname, status["Source_Host"])
}

// TestStopReplica tests that STOP REPLICA correctly stops the replication process, and that
// warnings are logged when STOP REPLICA is invoked when replication is not running.
func TestStopReplica(t *testing.T) {
	defer teardown(t)
	startSqlServers(t)

	// STOP REPLICA logs a warning if replication is not running
	replicaDatabase.MustExec("STOP REPLICA;")
	assertWarning(t, replicaDatabase, 3084, "Replication thread(s) for channel '' are already stopped.")

	// Start replication with bad connection params
	replicaDatabase.MustExec("SET @@GLOBAL.server_id=52;")
	replicaDatabase.MustExec("CHANGE REPLICATION SOURCE TO SOURCE_HOST='doesnotexist', SOURCE_PORT=111, SOURCE_USER='nobody';")
	replicaDatabase.MustExec("START REPLICA;")
	time.Sleep(200 * time.Millisecond)
	status := showReplicaStatus(t)
	require.Equal(t, "Connecting", status["Replica_IO_Running"])
	require.Equal(t, "Yes", status["Replica_SQL_Running"])

	// STOP REPLICA works when replication cannot establish a connection
	replicaDatabase.MustExec("STOP REPLICA;")
	status = showReplicaStatus(t)
	require.Equal(t, "No", status["Replica_IO_Running"])
	require.Equal(t, "No", status["Replica_SQL_Running"])

	// START REPLICA and verify status
	startReplication(t, mySqlPort)
	time.Sleep(100 * time.Millisecond)
	status = showReplicaStatus(t)
	require.True(t, status["Replica_IO_Running"] == "Connecting" || status["Replica_IO_Running"] == "Yes")
	require.Equal(t, "Yes", status["Replica_SQL_Running"])

	// STOP REPLICA stops replication when it is running and connected to the source
	replicaDatabase.MustExec("STOP REPLICA;")
	status = showReplicaStatus(t)
	require.Equal(t, "No", status["Replica_IO_Running"])
	require.Equal(t, "No", status["Replica_SQL_Running"])

	// STOP REPLICA logs a warning if replication is not running
	replicaDatabase.MustExec("STOP REPLICA;")
	assertWarning(t, replicaDatabase, 3084, "Replication thread(s) for channel '' are already stopped.")
}

// TestDoltCommits tests that Dolt commits are created and use correct transaction boundaries.
func TestDoltCommits(t *testing.T) {
	defer teardown(t)
	startSqlServers(t)
	startReplication(t, mySqlPort)

	// First transaction (DDL)
	primaryDatabase.MustExec("create table t1 (pk int primary key);")

	// Second transaction (DDL)
	primaryDatabase.MustExec("create table t2 (pk int primary key);")

	// Third transaction (autocommit DML)
	primaryDatabase.MustExec("insert into t2 values (0);")

	// Disable autocommit so we can manually control transactions
	primaryDatabase.MustExec("set autocommit=0;")

	// Fourth transaction (explicitly controlled transaction)
	primaryDatabase.MustExec("start transaction;")
	primaryDatabase.MustExec("insert into t1 values(1);")
	primaryDatabase.MustExec("insert into t1 values(2);")
	primaryDatabase.MustExec("insert into t1 values(3);")
	primaryDatabase.MustExec("insert into t2 values(3), (2), (1);")
	primaryDatabase.MustExec("commit;")

	// Verify Dolt commit on replica
	waitForReplicaToCatchUp(t)
	rows, err := replicaDatabase.Queryx("select count(*) as count from db01.dolt_log;")
	require.NoError(t, err)
	row := convertMapScanResultToStrings(readNextRow(t, rows))
	require.Equal(t, "5", row["count"])
	require.NoError(t, rows.Close())

	// Use dolt_diff so we can see what tables were edited and schema/data changes
	replicaDatabase.MustExec("use db01;")
	// Note: we don't use an order by clause, since the commits come in so quickly that they get the same timestamp
	rows, err = replicaDatabase.Queryx("select * from db01.dolt_diff;")
	require.NoError(t, err)

	// Fourth transaction
	row = convertMapScanResultToStrings(readNextRow(t, rows))
	require.Equal(t, "1", row["data_change"])
	require.Equal(t, "0", row["schema_change"])
	require.Equal(t, "t1", row["table_name"])
	commitId := row["commit_hash"]
	row = convertMapScanResultToStrings(readNextRow(t, rows))
	require.Equal(t, "1", row["data_change"])
	require.Equal(t, "0", row["schema_change"])
	require.Equal(t, "t2", row["table_name"])
	require.Equal(t, commitId, row["commit_hash"])

	// Third transaction
	row = convertMapScanResultToStrings(readNextRow(t, rows))
	require.Equal(t, "1", row["data_change"])
	require.Equal(t, "0", row["schema_change"])
	require.Equal(t, "t2", row["table_name"])

	// Second transaction
	row = convertMapScanResultToStrings(readNextRow(t, rows))
	require.Equal(t, "0", row["data_change"])
	require.Equal(t, "1", row["schema_change"])
	require.Equal(t, "t2", row["table_name"])

	// First transaction
	row = convertMapScanResultToStrings(readNextRow(t, rows))
	require.Equal(t, "0", row["data_change"])
	require.Equal(t, "1", row["schema_change"])
	require.Equal(t, "t1", row["table_name"])

	require.NoError(t, rows.Close())

	// Verify that commit timestamps are unique
	rows, err = replicaDatabase.Queryx("select distinct date from db01.dolt_log;")
	require.NoError(t, err)
	allRows := readAllRowsIntoMaps(t, rows)
	require.Equal(t, 5, len(allRows)) // 4 transactions + 1 initial commit
}

// TestForeignKeyChecks tests that foreign key constraints replicate correctly when foreign key checks are
// enabled and disabled.
func TestForeignKeyChecks(t *testing.T) {
	defer teardown(t)
	startSqlServers(t)
	startReplication(t, mySqlPort)

	// Test that we can execute statement-based replication that requires foreign_key_checks
	// being turned off (referenced table doesn't exist yet).
	primaryDatabase.MustExec("SET foreign_key_checks = 0;")
	primaryDatabase.MustExec("CREATE TABLE t1 (pk int primary key, color varchar(100), FOREIGN KEY (color) REFERENCES colors(name));")
	primaryDatabase.MustExec("CREATE TABLE colors (name varchar(100) primary key);")
	primaryDatabase.MustExec("SET foreign_key_checks = 1;")

	// Insert a record with foreign key checks enabled
	primaryDatabase.MustExec("START TRANSACTION;")
	primaryDatabase.MustExec("INSERT INTO colors VALUES ('green'), ('red'), ('blue');")
	primaryDatabase.MustExec("INSERT INTO t1 VALUES (1, 'red'), (2, 'green');")
	primaryDatabase.MustExec("COMMIT;")

	// Test the Insert path with foreign key checks turned off
	primaryDatabase.MustExec("START TRANSACTION;")
	primaryDatabase.MustExec("SET foreign_key_checks = 0;")
	primaryDatabase.MustExec("INSERT INTO t1 VALUES (3, 'not-a-color');")
	primaryDatabase.MustExec("COMMIT;")

	// Test the Update and Delete paths with foreign key checks turned off
	primaryDatabase.MustExec("START TRANSACTION;")
	primaryDatabase.MustExec("DELETE FROM colors WHERE name='red';")
	primaryDatabase.MustExec("UPDATE t1 SET color='still-not-a-color' WHERE pk=2;")
	primaryDatabase.MustExec("COMMIT;")

	// Verify the changes on the replica
	waitForReplicaToCatchUp(t)
	rows, err := replicaDatabase.Queryx("select * from db01.t1 order by pk;")
	require.NoError(t, err)
	row := convertMapScanResultToStrings(readNextRow(t, rows))
	require.Equal(t, "1", row["pk"])
	require.Equal(t, "red", row["color"])
	row = convertMapScanResultToStrings(readNextRow(t, rows))
	require.Equal(t, "2", row["pk"])
	require.Equal(t, "still-not-a-color", row["color"])
	row = convertMapScanResultToStrings(readNextRow(t, rows))
	require.Equal(t, "3", row["pk"])
	require.Equal(t, "not-a-color", row["color"])
	require.False(t, rows.Next())
	require.NoError(t, rows.Close())

	rows, err = replicaDatabase.Queryx("select * from db01.colors order by name;")
	require.NoError(t, err)
	row = convertMapScanResultToStrings(readNextRow(t, rows))
	require.Equal(t, "blue", row["name"])
	row = convertMapScanResultToStrings(readNextRow(t, rows))
	require.Equal(t, "green", row["name"])
	require.False(t, rows.Next())
	require.NoError(t, rows.Close())
}

// TestCharsetsAndCollations tests that we can successfully replicate data using various charsets and collations.
func TestCharsetsAndCollations(t *testing.T) {
	defer teardown(t)
	startSqlServers(t)
	startReplication(t, mySqlPort)

	// Use non-default charset/collations to create data on the primary
	primaryDatabase.MustExec("CREATE TABLE t1 (pk int primary key, c1 varchar(255) COLLATE ascii_general_ci, c2 varchar(255) COLLATE utf16_general_ci);")
	primaryDatabase.MustExec("insert into t1 values (1, \"one\", \"one\");")

	// Verify on the replica
	waitForReplicaToCatchUp(t)
	rows, err := replicaDatabase.Queryx("show create table db01.t1;")
	require.NoError(t, err)
	row := convertMapScanResultToStrings(readNextRow(t, rows))
	require.Contains(t, row["Create Table"], "ascii_general_ci")
	require.Contains(t, row["Create Table"], "utf16_general_ci")
	require.NoError(t, rows.Close())

	rows, err = replicaDatabase.Queryx("select * from db01.t1;")
	require.NoError(t, err)
	row = convertMapScanResultToStrings(readNextRow(t, rows))
	require.Equal(t, "one", row["c1"])
	require.Equal(t, "\x00o\x00n\x00e", row["c2"])
	require.NoError(t, rows.Close())
}

//
// Test Helper Functions
//

// waitForReplicaToCatchUp waits (up to 60s) for the replica to catch up with the primary database. The
// lag is measured by checking that gtid_executed is the same on the primary and replica.
func waitForReplicaToCatchUp(t *testing.T) {
	timeLimit := 60 * time.Second
	endTime := time.Now().Add(timeLimit)
	for time.Now().Before(endTime) {
		replicaGtid := queryGtid(t, replicaDatabase)
		primaryGtid := queryGtid(t, primaryDatabase)

		if primaryGtid == replicaGtid {
			return
		} else {
			fmt.Printf("primary and replica not in sync yet... (primary: %s, replica: %s)\n", primaryGtid, replicaGtid)
			time.Sleep(250 * time.Millisecond)
		}
	}

<<<<<<< HEAD
=======
	// Log some status of the replica, before failing the test
>>>>>>> cd2209b8
	outputShowReplicaStatus(t)
	t.Fatal("primary and replica did not synchronize within " + timeLimit.String())
}

<<<<<<< HEAD
// waitForReplicaToHaveLatestGtid waits (up to 60s) for the replica to contain the
=======
// waitForReplicaToHaveLatestGtid waits (up to 10s) for the replica to contain the
>>>>>>> cd2209b8
// most recent GTID executed from the primary. Both the primary and replica are queried
// for the value of @@gtid_executed to determine if the replica contains the most recent
// transaction from the primary.
func waitForReplicaToHaveLatestGtid(t *testing.T) {
<<<<<<< HEAD
	timeLimit := 60 * time.Second
=======
	timeLimit := 10 * time.Second
>>>>>>> cd2209b8
	endTime := time.Now().Add(timeLimit)
	for time.Now().Before(endTime) {
		replicaGtid := queryGtid(t, replicaDatabase)
		primaryGtid := queryGtid(t, primaryDatabase)

		replicaGtidSet, err := mysql.ParseMysql56GTIDSet(replicaGtid)
		require.NoError(t, err)

		idx := strings.Index(primaryGtid, ":")
		require.True(t, idx > 0)
		uuid := primaryGtid[:idx]
		sequencePortion := primaryGtid[idx+1:]
		if strings.Contains(sequencePortion, ":") {
			sequencePortion = sequencePortion[strings.LastIndex(sequencePortion, ":")+1:]
		}
		if strings.Contains(sequencePortion, "-") {
			sequencePortion = sequencePortion[strings.LastIndex(sequencePortion, "-")+1:]
		}

		latestGtid, err := mysql.ParseGTID("MySQL56", uuid+":"+sequencePortion)
		require.NoError(t, err)

		if replicaGtidSet.ContainsGTID(latestGtid) {
			return
		} else {
			fmt.Printf("replica does not contain latest GTID from the primary yet... (primary: %s, replica: %s)\n", primaryGtid, replicaGtid)
			time.Sleep(250 * time.Millisecond)
		}
	}

	t.Fatal("replica did not synchronize the latest GTID from the primary within " + timeLimit.String())
}

// waitForReplicaToReachGtid waits (up to 10s) for the replica's @@gtid_executed sys var to show that
// it has executed the |target| gtid transaction number.
func waitForReplicaToReachGtid(t *testing.T, target int) {
	timeLimit := 10 * time.Second
	endTime := time.Now().Add(timeLimit)
	for time.Now().Before(endTime) {
		time.Sleep(250 * time.Millisecond)
		replicaGtid := queryGtid(t, replicaDatabase)

		if replicaGtid != "" {
			components := strings.Split(replicaGtid, ":")
			require.Equal(t, 2, len(components))
			sourceGtid := components[1]
			if strings.Contains(sourceGtid, "-") {
				gtidRange := strings.Split(sourceGtid, "-")
				require.Equal(t, 2, len(gtidRange))
				sourceGtid = gtidRange[1]
			}

			i, err := strconv.Atoi(sourceGtid)
			require.NoError(t, err)
			if i >= target {
				return
			}
		}

		fmt.Printf("replica has not reached transaction %d yet; currently at: %s \n", target, replicaGtid)
	}

	t.Fatal("replica did not reach target GTID within " + timeLimit.String())
}

// assertWarning asserts that the specified |database| has a warning with |code| and |message|,
// otherwise it will fail the current test.
func assertWarning(t *testing.T, database *sqlx.DB, code int, message string) {
	rows, err := database.Queryx("SHOW WARNINGS;")
	require.NoError(t, err)
	warning := convertMapScanResultToStrings(readNextRow(t, rows))
	require.Equal(t, strconv.Itoa(code), warning["Code"])
	require.Equal(t, message, warning["Message"])
	require.False(t, rows.Next())
	require.NoError(t, rows.Close())
}

func queryGtid(t *testing.T, database *sqlx.DB) string {
	rows, err := database.Queryx("SELECT @@global.gtid_executed as gtid_executed;")
	require.NoError(t, err)
	defer rows.Close()
	row := convertMapScanResultToStrings(readNextRow(t, rows))
	if row["gtid_executed"] == nil {
		t.Fatal("no value for @@GLOBAL.gtid_executed")
	}
	return row["gtid_executed"].(string)
}

func readNextRow(t *testing.T, rows *sqlx.Rows) map[string]interface{} {
	row := make(map[string]interface{})
	require.True(t, rows.Next())
	err := rows.MapScan(row)
	require.NoError(t, err)
	return row
}

// readAllRowsIntoMaps reads all data from |rows| and returns a slice of maps, where each key
// in the map is the field name, and each value is the string representation of the field value.
func readAllRowsIntoMaps(t *testing.T, rows *sqlx.Rows) []map[string]interface{} {
	result := make([]map[string]interface{}, 0)
	for {
		row := make(map[string]interface{})
		if rows.Next() == false {
			return result
		}
		err := rows.MapScan(row)
		require.NoError(t, err)
		row = convertMapScanResultToStrings(row)
		result = append(result, row)
	}
}

// readAllRowsIntoSlices reads all data from |rows| and returns a slice of slices, with
// all values converted to strings.
func readAllRowsIntoSlices(t *testing.T, rows *sqlx.Rows) [][]any {
	result := make([][]any, 0)
	for {
		if rows.Next() == false {
			return result
		}
		row, err := rows.SliceScan()
		require.NoError(t, err)
		row = convertSliceScanResultToStrings(row)
		result = append(result, row)
	}
}

// startSqlServers starts a MySQL server and a Dolt sql-server for use in tests.
func startSqlServers(t *testing.T) {
	startSqlServersWithDoltSystemVars(t, nil)
}

// startSqlServersWithDoltSystemVars starts a MySQL server and a Dolt sql-server for use in tests. Before the
// Dolt sql-server is started, the specified |doltPersistentSystemVars| are persisted in the Dolt sql-server's
// local configuration. These are useful when you need to set system variables that must be available when the
// sql-server starts up, such as replication system variables.
func startSqlServersWithDoltSystemVars(t *testing.T, doltPersistentSystemVars map[string]string) {
	if runtime.GOOS == "windows" {
		t.Skip("Skipping binlog replication integ tests on Windows OS")
	} else if runtime.GOOS == "darwin" && os.Getenv("CI") == "true" {
		t.Skip("Skipping binlog replication integ tests in CI environment on Mac OS")
	}

	testDir = filepath.Join(os.TempDir(), fmt.Sprintf("%s-%v", t.Name(), time.Now().Unix()))
	err := os.MkdirAll(testDir, 0777)

	cmd := exec.Command("chmod", "777", testDir)
	_, err = cmd.Output()
	if err != nil {
		panic(err)
	}

	require.NoError(t, err)
	fmt.Printf("temp dir: %v \n", testDir)

	// Start up primary and replica databases
	mySqlPort, mySqlProcess, err = startMySqlServer(testDir)
	require.NoError(t, err)
	doltPort, doltProcess, err = startDoltSqlServer(testDir, doltPersistentSystemVars)
	require.NoError(t, err)
}

// stopMySqlServer stops the running MySQL server. If any errors are encountered while stopping
// the MySQL server, this function will fail the current test.
func stopMySqlServer(t *testing.T) {
	require.NoError(t, mySqlProcess.Kill())
}

// stopDoltSqlServer stops the running Dolt sql-server. If any errors are encountered while
// stopping the Dolt sql-server, this function will fail the current test.
func stopDoltSqlServer(t *testing.T) {
	// Use the negative process ID so that we grab the entire process group.
	// This is necessary to kill all the processes the child spawns.
	// Note that we use os.FindProcess, instead of syscall.Kill, since syscall.Kill
	// is not available on windows.
	p, err := os.FindProcess(-doltProcess.Pid)
	require.NoError(t, err)

	err = p.Signal(syscall.SIGKILL)
	require.NoError(t, err)
	time.Sleep(250 * time.Millisecond)

	// Remove the sql-server lock file so that we can restart cleanly
	lockFilepath := filepath.Join(testDir, "dolt", "db01", ".dolt", "sql-server.lock")
	stat, _ := os.Stat(lockFilepath)
	if stat != nil {
		err = os.Remove(lockFilepath)
		require.NoError(t, err)
	}
	// Remove the global sql-server lock file as well
	lockFilepath = filepath.Join(testDir, "dolt", ".dolt", "sql-server.lock")
	stat, _ = os.Stat(lockFilepath)
	if stat != nil {
		err = os.Remove(lockFilepath)
		require.NoError(t, err)
	}
}

func startReplication(t *testing.T, port int) {
	replicaDatabase.MustExec("SET @@GLOBAL.server_id=123;")
	replicaDatabase.MustExec(
		fmt.Sprintf("change replication source to SOURCE_HOST='localhost', "+
			"SOURCE_USER='replicator', SOURCE_PASSWORD='Zqr8_blrGm1!', "+
			"SOURCE_PORT=%v, SOURCE_AUTO_POSITION=1, SOURCE_CONNECT_RETRY=5;", port))

	replicaDatabase.MustExec("start replica;")
	time.Sleep(100 * time.Millisecond)

	// Look to see if the test database, db01, has been created yet. If not, create it and wait for it to
	// replicate to the replica. Note that when re-starting replication in certain tests, we can't rely on
	// the replica to contain all GTIDs (i.e. Dolt -> MySQL replication when restarting the replica, since
	// Dolt doesn't yet resend events that occurred while the replica wasn't connected).
	dbNames := mustListDatabases(t, primaryDatabase)
	if !slices.Contains(dbNames, "db01") {
		primaryDatabase.MustExec("create database db01;")
		waitForReplicaToCatchUp(t)
	}
	primaryDatabase.MustExec("use db01;")
	_, _ = replicaDatabase.Exec("use db01;")
}

func assertCreateTableStatement(t *testing.T, database *sqlx.DB, table string, expectedStatement string) {
	rows, err := database.Queryx("show create table db01." + table + ";")
	require.NoError(t, err)
	var actualTable, actualStatement string
	require.True(t, rows.Next())
	err = rows.Scan(&actualTable, &actualStatement)
	require.NoError(t, err)
	require.Equal(t, table, actualTable)
	require.NotNil(t, actualStatement)
	actualStatement = sanitizeCreateTableString(actualStatement)
	require.Equal(t, expectedStatement, actualStatement)
}

func sanitizeCreateTableString(statement string) string {
	statement = strings.ReplaceAll(statement, "`", "")
	statement = strings.ReplaceAll(statement, "\n", "")
	regex := regexp.MustCompile("\\s+")
	return regex.ReplaceAllString(statement, " ")
}

// findFreePort returns an available port that can be used for a server. If any errors are
// encountered, this function will panic and fail the current test.
func findFreePort() int {
	listener, err := net.Listen("tcp", ":0")
	if err != nil {
		panic(fmt.Sprintf("unable to find available TCP port: %v", err.Error()))
	}
	freePort := listener.Addr().(*net.TCPAddr).Port
	err = listener.Close()
	if err != nil {
		panic(fmt.Sprintf("unable to find available TCP port: %v", err.Error()))
	}

	if freePort < 0 {
		panic(fmt.Sprintf("unable to find available TCP port; found port %v", freePort))
	}

	return freePort
}

// startMySqlServer configures a starts a fresh MySQL server instance and returns the port it is running on,
// and the os.Process handle. If unable to start up the MySQL server, an error is returned.
func startMySqlServer(dir string) (int, *os.Process, error) {
	originalCwd, err := os.Getwd()
	if err != nil {
		panic(err)
	}

	dir = dir + string(os.PathSeparator) + "mysql" + string(os.PathSeparator)
	dataDir := dir + "mysql_data"
	err = os.MkdirAll(dir, 0777)
	if err != nil {
		return -1, nil, err
	}
	cmd := exec.Command("chmod", "777", dir)
	output, err := cmd.Output()
	if err != nil {
		panic(err)
	}

	err = os.Chdir(dir)
	if err != nil {
		return -1, nil, err
	}

	mySqlPort = findFreePort()

	// MySQL will NOT start up as the root user, so if we're running as root
	// (e.g. in a CI env), use the "mysql" user instead.
	user, err := user.Current()
	if err != nil {
		panic("unable to determine current user: " + err.Error())
	}
	username := user.Username
	if username == "root" {
		fmt.Printf("overriding current user (root) to run mysql as 'mysql' user instead\n")
		username = "mysql"
	}

	// Check to see if the MySQL data directory has the "mysql" directory in it, which
	// tells us whether this MySQL instance has been initialized yet or not.
	initialized := directoryExists(filepath.Join(dataDir, "mysql"))
	if !initialized {
		// Create a fresh MySQL server for the primary
		chmodCmd := exec.Command("mysqld",
			"--no-defaults",
			"--user="+username,
			"--initialize-insecure",
			"--datadir="+dataDir,
			"--default-authentication-plugin=mysql_native_password")
		output, err = chmodCmd.CombinedOutput()
		if err != nil {
			return -1, nil, fmt.Errorf("unable to execute command %v: %v – %v", cmd.String(), err.Error(), string(output))
		}
	}

	cmd = exec.Command("mysqld",
		"--no-defaults",
		"--user="+username,
		"--datadir="+dataDir,
		"--gtid-mode=ON",
		"--skip-replica-start=ON",
		"--enforce-gtid-consistency=ON",
		fmt.Sprintf("--port=%v", mySqlPort),
		"--server-id=11223344",
		fmt.Sprintf("--socket=mysql-%v.sock", mySqlPort),
		"--general_log_file="+dir+"general_log",
		"--log-bin="+dir+"log_bin",
		"--slow_query_log_file="+dir+"slow_query_log",
		"--log-error="+dir+"log_error",
		fmt.Sprintf("--pid-file="+dir+"pid-%v.pid", mySqlPort))

	mysqlLogFilePath = filepath.Join(dir, fmt.Sprintf("mysql-%d.out.log", time.Now().Unix()))
	mysqlLogFile, err = os.Create(mysqlLogFilePath)
	if err != nil {
		return -1, nil, err
	}
	fmt.Printf("MySQL server logs at: %s \n", mysqlLogFilePath)
	cmd.Stdout = mysqlLogFile
	cmd.Stderr = mysqlLogFile
	err = cmd.Start()
	if err != nil {
		return -1, nil, fmt.Errorf("unable to start process %q: %v", cmd.String(), err.Error())
	}

	dsn := fmt.Sprintf("root@tcp(127.0.0.1:%v)/", mySqlPort)
	primaryDatabase = sqlx.MustOpen("mysql", dsn)

	err = waitForSqlServerToStart(primaryDatabase)
	if err != nil {
		return -1, nil, err
	}

	// Ensure the replication user exists with the right grants when we initialize
	// the MySQL server for the first time
	if !initialized {
		mustCreateReplicatorUser(primaryDatabase)
	}

	dsn = fmt.Sprintf("root@tcp(127.0.0.1:%v)/", mySqlPort)
	primaryDatabase = sqlx.MustOpen("mysql", dsn)

	os.Chdir(originalCwd)
	fmt.Printf("MySQL server started on port %v \n", mySqlPort)

	return mySqlPort, cmd.Process, nil
}

// directoryExists returns true if the specified |path| is to a directory that exists, otherwise,
// if the path doesn't exist or isn't a directory, false is returned.
func directoryExists(path string) bool {
	info, err := os.Stat(path)
	if os.IsNotExist(err) {
		return false
	}
	return info.IsDir()
}

var cachedDoltDevBuildPath = ""

func initializeDevDoltBuild(dir string, goDirPath string) string {
	if cachedDoltDevBuildPath != "" {
		return cachedDoltDevBuildPath
	}

	// If we're not in a CI environment, don't worry about building a dev build
	if os.Getenv("CI") != "true" {
		return ""
	}

	basedir := filepath.Dir(filepath.Dir(dir))
	fullpath := filepath.Join(basedir, fmt.Sprintf("devDolt-%d", os.Getpid()))

	_, err := os.Stat(fullpath)
	if err == nil {
		return fullpath
	}

	fmt.Printf("building dolt dev build at: %s \n", fullpath)
	cmd := exec.Command("go", "build", "-o", fullpath, "./cmd/dolt")
	cmd.Dir = goDirPath

	output, err := cmd.CombinedOutput()
	if err != nil {
		panic("unable to build dolt for binlog integration tests: " + err.Error() + "\nFull output: " + string(output) + "\n")
	}
	cachedDoltDevBuildPath = fullpath

	return cachedDoltDevBuildPath
}

// startDoltSqlServer starts a Dolt sql-server on a free port from the specified directory |dir|. If
// |doltPeristentSystemVars| is populated, then those system variables will be set, persistently, for
// the Dolt database, before the Dolt sql-server is started.
func startDoltSqlServer(dir string, doltPersistentSystemVars map[string]string) (int, *os.Process, error) {
	dir = filepath.Join(dir, "dolt")
	err := os.MkdirAll(dir, 0777)
	if err != nil {
		return -1, nil, err
	}

	// If we already assigned a port, re-use it. This is useful when testing restarting a primary, since
	// we want the primary to come back up on the same port, so the replica can reconnect.
	if doltPort < 1 {
		doltPort = findFreePort()
	}
	fmt.Printf("Starting Dolt sql-server on port: %d, with data dir %s\n", doltPort, dir)

	// take the CWD and move up four directories to find the go directory
	if originalWorkingDir == "" {
		var err error
		originalWorkingDir, err = os.Getwd()
		if err != nil {
			panic(err)
		}
	}
	goDirPath := filepath.Join(originalWorkingDir, "..", "..", "..", "..")
	err = os.Chdir(goDirPath)
	if err != nil {
		panic(err)
	}

	socketPath := filepath.Join("/tmp", fmt.Sprintf("dolt.%v.sock", doltPort))

	// use an admin user NOT named "root" to test that we don't require the "root" account
	adminUser := "admin"

	if doltPersistentSystemVars != nil && len(doltPersistentSystemVars) > 0 {
		// Initialize the dolt directory first
		err = runDoltCommand(dir, goDirPath, "init", "--name=binlog-test", "--email=binlog@test")
		if err != nil {
			return -1, nil, err
		}

		for systemVar, value := range doltPersistentSystemVars {
			query := fmt.Sprintf("SET @@PERSIST.%s=%s;", systemVar, value)
			err = runDoltCommand(dir, goDirPath, "sql", fmt.Sprintf("-q=%s", query))
			if err != nil {
				return -1, nil, err
			}
		}
	}

	args := []string{"go", "run", "./cmd/dolt",
		"sql-server",
		fmt.Sprintf("-u%s", adminUser),
		"--loglevel=TRACE",
		fmt.Sprintf("--data-dir=%s", dir),
		fmt.Sprintf("--port=%v", doltPort),
		fmt.Sprintf("--socket=%s", socketPath)}

	// If we're running in CI, use a precompiled dolt binary instead of go run
	devDoltPath := initializeDevDoltBuild(dir, goDirPath)
	if devDoltPath != "" {
		args[2] = devDoltPath
		args = args[2:]
	}
	cmd := exec.Command(args[0], args[1:]...)

	// Set a unique process group ID so that we can cleanly kill this process, as well as
	// any spawned child processes later. Mac/Unix can set the "Setpgid" field directly, but
	// on windows, this field isn't present, so we need to use reflection so that this code
	// can still compile for windows, even though we don't run it there.
	procAttr := &syscall.SysProcAttr{}
	ps := reflect.ValueOf(procAttr)
	s := ps.Elem()
	f := s.FieldByName("Setpgid")
	f.SetBool(true)
	cmd.SysProcAttr = procAttr

	// Some tests restart the Dolt sql-server, so if we have a current log file, save a reference
	// to it so we can print the results later if the test fails.
	if doltLogFilePath != "" {
		oldDoltLogFilePath = doltLogFilePath
	}

	doltLogFilePath = filepath.Join(dir, fmt.Sprintf("dolt-%d.out.log", time.Now().Unix()))
	doltLogFile, err = os.Create(doltLogFilePath)
	if err != nil {
		return -1, nil, err
	}
	fmt.Printf("dolt sql-server logs at: %s \n", doltLogFilePath)
	cmd.Stdout = doltLogFile
	cmd.Stderr = doltLogFile
	err = cmd.Start()
	if err != nil {
		return -1, nil, fmt.Errorf("unable to execute command %v: %v", cmd.String(), err.Error())
	}

	fmt.Printf("Dolt CMD: %s\n", cmd.String())

	dsn := fmt.Sprintf("%s@tcp(127.0.0.1:%v)/", adminUser, doltPort)
	replicaDatabase = sqlx.MustOpen("mysql", dsn)

	err = waitForSqlServerToStart(replicaDatabase)
	if err != nil {
		return -1, nil, err
	}

	mustCreateReplicatorUser(replicaDatabase)
	fmt.Printf("Dolt server started on port %v \n", doltPort)

	return doltPort, cmd.Process, nil
}

// mustCreateReplicatorUser creates the replicator user on the specified |db| and grants them replication slave privs.
func mustCreateReplicatorUser(db *sqlx.DB) {
	db.MustExec("CREATE USER if not exists 'replicator'@'%' IDENTIFIED BY 'Zqr8_blrGm1!';")
	db.MustExec("GRANT REPLICATION SLAVE ON *.* TO 'replicator'@'%';")
}

// runDoltCommand runs a short-lived dolt CLI command with the specified arguments from |doltArgs|. The Dolt data
// directory is specified from |doltDataDir| and |goDirPath| is the path to the go directory within the Dolt repo.
// This function will only return when the Dolt CLI command has completed, so it is not suitable for running
// long-lived commands such as "sql-server". If the command fails, an error is returned with the combined output.
func runDoltCommand(doltDataDir string, goDirPath string, doltArgs ...string) error {
	// If we're running in CI, use a precompiled dolt binary instead of go run
	devDoltPath := initializeDevDoltBuild(doltDataDir, goDirPath)

	args := append([]string{"go", "run", "./cmd/dolt",
		fmt.Sprintf("--data-dir=%s", doltDataDir)},
		doltArgs...)
	if devDoltPath != "" {
		args[2] = devDoltPath
		args = args[2:]
	}
	cmd := exec.Command(args[0], args[1:]...)
	fmt.Printf("Running Dolt CMD: %s\n", cmd.String())
	output, err := cmd.CombinedOutput()
	fmt.Printf("Dolt CMD output: %s\n", string(output))
	if err != nil {
		return fmt.Errorf("%w: %s", err, string(output))
	}
	return nil
}

// waitForSqlServerToStart polls the specified database to wait for it to become available, pausing
// between retry attempts, and returning an error if it is not able to verify that the database is
// available.
func waitForSqlServerToStart(database *sqlx.DB) error {
	fmt.Printf("Waiting for server to start...\n")
	for counter := 0; counter < 20; counter++ {
		if database.Ping() == nil {
			return nil
		}
		fmt.Printf("not up yet; waiting...\n")
		time.Sleep(500 * time.Millisecond)
	}

	return database.Ping()
}

// printFile opens the specified filepath |path| and outputs the contents of that file to stdout.
func printFile(path string) {
	file, err := os.Open(path)
	if err != nil {
		fmt.Printf("Unable to open file: %s \n", err)
		return
	}
	defer file.Close()

	reader := bufio.NewReader(file)
	for {
		s, err := reader.ReadString(byte('\n'))
		if err != nil {
			if err == io.EOF {
				break
			} else {
				panic(err)
			}
		}
		fmt.Print(s)
	}
	fmt.Println()
}

// assertRepoStateFileExists asserts that the repo_state.json file is present for the specified
// database |db|.
func assertRepoStateFileExists(t *testing.T, db string) {
	repoStateFile := filepath.Join(testDir, "dolt", db, ".dolt", "repo_state.json")

	_, err := os.Stat(repoStateFile)
	require.NoError(t, err)
}

// requireReplicaResults runs the specified |query| on the replica database and asserts that the results match
// |expectedResults|. Note that the actual results are converted to string values in almost all cases, due to
// limitations in the SQL library we use to query the replica database, so |expectedResults| should generally
// be expressed in strings.
func requireReplicaResults(t *testing.T, query string, expectedResults [][]any) {
	requireResults(t, replicaDatabase, query, expectedResults)
}

// requireReplicaResults runs the specified |query| on the primary database and asserts that the results match
// |expectedResults|. Note that the actual results are converted to string values in almost all cases, due to
// limitations in the SQL library we use to query the replica database, so |expectedResults| should generally
// be expressed in strings.
func requirePrimaryResults(t *testing.T, query string, expectedResults [][]any) {
	requireResults(t, primaryDatabase, query, expectedResults)
}

func requireResults(t *testing.T, db *sqlx.DB, query string, expectedResults [][]any) {
	rows, err := db.Queryx(query)
	require.NoError(t, err)
	allRows := readAllRowsIntoSlices(t, rows)
	require.Equal(t, len(expectedResults), len(allRows), "Expected %v, got %v", expectedResults, allRows)
	for i := range expectedResults {
		require.Equal(t, expectedResults[i], allRows[i], "Expected %v, got %v", expectedResults[i], allRows[i])
	}
	require.NoError(t, rows.Close())
}

// queryReplicaStatus returns the results of `SHOW REPLICA STATUS` as a map, for the replica
// database. If any errors are encountered, this function will fail the current test.
func queryReplicaStatus(t *testing.T) map[string]any {
	rows, err := replicaDatabase.Queryx("SHOW REPLICA STATUS;")
	require.NoError(t, err)
	status := convertMapScanResultToStrings(readNextRow(t, rows))
	require.NoError(t, rows.Close())
	return status
}

// mustListDatabases returns a string slice of the databases (i.e. schemas) available on the specified |db|. If
// any errors are encountered, this function will fail the current test.
func mustListDatabases(t *testing.T, db *sqlx.DB) []string {
	rows, err := db.Queryx("show databases;")
	require.NoError(t, err)
	allRows := readAllRowsIntoSlices(t, rows)
	dbNames := make([]string, len(allRows))
	for i, row := range allRows {
		dbNames[i] = row[0].(string)
	}
	return dbNames
}<|MERGE_RESOLUTION|>--- conflicted
+++ resolved
@@ -472,28 +472,17 @@
 		}
 	}
 
-<<<<<<< HEAD
-=======
 	// Log some status of the replica, before failing the test
->>>>>>> cd2209b8
 	outputShowReplicaStatus(t)
 	t.Fatal("primary and replica did not synchronize within " + timeLimit.String())
 }
 
-<<<<<<< HEAD
-// waitForReplicaToHaveLatestGtid waits (up to 60s) for the replica to contain the
-=======
 // waitForReplicaToHaveLatestGtid waits (up to 10s) for the replica to contain the
->>>>>>> cd2209b8
 // most recent GTID executed from the primary. Both the primary and replica are queried
 // for the value of @@gtid_executed to determine if the replica contains the most recent
 // transaction from the primary.
 func waitForReplicaToHaveLatestGtid(t *testing.T) {
-<<<<<<< HEAD
-	timeLimit := 60 * time.Second
-=======
 	timeLimit := 10 * time.Second
->>>>>>> cd2209b8
 	endTime := time.Now().Add(timeLimit)
 	for time.Now().Before(endTime) {
 		replicaGtid := queryGtid(t, replicaDatabase)
