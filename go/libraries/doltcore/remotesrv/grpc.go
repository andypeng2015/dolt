--- conflicted
+++ resolved
@@ -407,20 +407,9 @@
 	logger = logger.WithField(RepoPathField, repoPath)
 	defer func() { logger.Info("finished") }()
 
-	cs, err := rs.getStore(logger, repoPath)
-	if err != nil {
-		return nil, err
-	}
-
-<<<<<<< HEAD
-	err = cs.Rebase(ctx)
-	if err != nil {
-		logger.WithError(err).Error("error rebasing chunk store")
-		return nil, status.Error(codes.Internal, "error calling Rebase on chunk store")
-=======
-	if cs == nil {
-		return nil, status.Error(codes.Internal, "Could not get chunkstore")
->>>>>>> 2d17c61a
+	_, err := rs.getStore(logger, repoPath)
+	if err != nil {
+		return nil, err
 	}
 
 	return &remotesapi.RebaseResponse{}, nil
@@ -497,15 +486,6 @@
 		return nil, err
 	}
 
-<<<<<<< HEAD
-	err = cs.Rebase(ctx)
-	if err != nil {
-		logger.WithError(err).Error("error calling Rebase")
-		return nil, err
-	}
-
-=======
->>>>>>> 2d17c61a
 	size, err := cs.Size(ctx)
 	if err != nil {
 		logger.WithError(err).Error("error calling Size")
