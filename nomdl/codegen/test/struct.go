// This file was generated by nomdl/codegen.

package test

import (
	"github.com/attic-labs/noms/ref"
	"github.com/attic-labs/noms/types"
)

var __testPackageInFile_struct_CachedRef = __testPackageInFile_struct_Ref()

// This function builds up a Noms value that describes the type
// package implemented by this file and registers it with the global
// type package definition cache.
func __testPackageInFile_struct_Ref() types.Ref {
	p := types.PackageDef{
		Types: types.MapOfStringToTypeRefDef{

			"Struct": __typeRefOfStruct(),
		},
	}.New()
	return types.Ref{R: types.RegisterPackage(&p)}
}

// Struct

type Struct struct {
	m types.Map
}

func NewStruct() Struct {
	return Struct{types.NewMap(
		types.NewString("$name"), types.NewString("Struct"),
		types.NewString("$type"), types.MakeTypeRef("Struct", __testPackageInFile_struct_CachedRef),
		types.NewString("s"), types.NewString(""),
		types.NewString("b"), types.Bool(false),
	)}
}

type StructDef struct {
	S string
	B bool
}

func (def StructDef) New() Struct {
	return Struct{
		types.NewMap(
			types.NewString("$name"), types.NewString("Struct"),
			types.NewString("$type"), types.MakeTypeRef("Struct", __testPackageInFile_struct_CachedRef),
			types.NewString("s"), types.NewString(def.S),
			types.NewString("b"), types.Bool(def.B),
		)}
}

<<<<<<< HEAD
func (s Struct) Def() (d StructDef) {
	d.S = s.m.Get(types.NewString("s")).(types.String).String()
	d.B = bool(s.m.Get(types.NewString("b")).(types.Bool))
	return
=======
func (s Struct) Def() StructDef {
	return StructDef{
		s.m.Get(types.NewString("s")).(types.String).String(),
		bool(s.m.Get(types.NewString("b")).(types.Bool)),
	}
>>>>>>> 55aa3010
}

// Creates and returns a Noms Value that describes Struct.
func __typeRefOfStruct() types.TypeRef {
	return types.MakeStructTypeRef("Struct",
		[]types.Field{
			types.Field{"s", types.MakePrimitiveTypeRef(types.StringKind), false},
			types.Field{"b", types.MakePrimitiveTypeRef(types.BoolKind), false},
		},
		nil)

}

func StructFromVal(val types.Value) Struct {
	// TODO: Validate here
	return Struct{val.(types.Map)}
}

func (s Struct) NomsValue() types.Value {
	return s.m
}

func (s Struct) Equals(other Struct) bool {
	return s.m.Equals(other.m)
}

func (s Struct) Ref() ref.Ref {
	return s.m.Ref()
}

func (s Struct) Type() types.TypeRef {
	return s.m.Get(types.NewString("$type")).(types.TypeRef)
}

func (s Struct) S() string {
	return s.m.Get(types.NewString("s")).(types.String).String()
}

func (s Struct) SetS(val string) Struct {
	return Struct{s.m.Set(types.NewString("s"), types.NewString(val))}
}

func (s Struct) B() bool {
	return bool(s.m.Get(types.NewString("b")).(types.Bool))
}

func (s Struct) SetB(val bool) Struct {
	return Struct{s.m.Set(types.NewString("b"), types.Bool(val))}
}<|MERGE_RESOLUTION|>--- conflicted
+++ resolved
@@ -52,18 +52,10 @@
 		)}
 }
 
-<<<<<<< HEAD
 func (s Struct) Def() (d StructDef) {
 	d.S = s.m.Get(types.NewString("s")).(types.String).String()
 	d.B = bool(s.m.Get(types.NewString("b")).(types.Bool))
 	return
-=======
-func (s Struct) Def() StructDef {
-	return StructDef{
-		s.m.Get(types.NewString("s")).(types.String).String(),
-		bool(s.m.Get(types.NewString("b")).(types.Bool)),
-	}
->>>>>>> 55aa3010
 }
 
 // Creates and returns a Noms Value that describes Struct.
