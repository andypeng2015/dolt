--- conflicted
+++ resolved
@@ -87,11 +87,7 @@
 @test "sql-local-remote: test switch between server/no server" {
     start_sql_server defaultDB
 
-<<<<<<< HEAD
-    run dolt --verbose-engine-setup --user dolt sql -q "show databases"
-=======
     run dolt --verbose-engine-setup --user dolt --password "" sql -q "show databases"
->>>>>>> 7dc69f4c
     [ "$status" -eq 0 ] || false
     [[ "$output" =~ "starting remote mode" ]] || false
     [[ "$output" =~ "defaultDB" ]] || false
@@ -330,7 +326,6 @@
     [[ "$output" =~ "b2" ]] || false
 }
 
-<<<<<<< HEAD
 @test "sql-local-remote: verify dolt diff behavior with data and schema changes" {
   start_sql_server defaultDB
 
@@ -434,7 +429,8 @@
   [[ "$output" =~ "\`dolt show --no-pretty\` or \`dolt show NON_COMMIT_REF\` only supported in local mode." ]] || false
 
   stop_sql_server 1
-=======
+}
+
 @test "sql-local-remote: check that the --password argument is used when talking to a server and ignored with local" {
     start_sql_server altDb
 
@@ -584,5 +580,4 @@
     run dolt sql -q "show tables"
     [ "$status" -eq 1 ]
     [[ "$output" =~ "When a password is provided, a user must also be provided" ]] || false
->>>>>>> 7dc69f4c
 }